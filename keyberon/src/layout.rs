//! Layout management.

/// A procedural macro to generate [Layers](type.Layers.html)
/// ## Syntax
/// Items inside the macro are converted to Actions as such:
/// - [`Action::KeyCode`]: Idents are automatically understood as keycodes: `A`, `RCtrl`, `Space`
///     - Punctuation, numbers and other literals that aren't special to the rust parser are converted
///       to KeyCodes as well: `,` becomes `KeyCode::Commma`, `2` becomes `KeyCode::Kb2`, `/` becomes `KeyCode::Slash`
///     - Characters which require shifted keys are converted to `Action::MultipleKeyCodes(&[LShift, <character>])`:
///       `!` becomes `Action::MultipleKeyCodes(&[LShift, Kb1])` etc
///     - Characters special to the rust parser (parentheses, brackets, braces, quotes, apostrophes, underscores, backslashes and backticks)
///       left alone cause parsing errors and as such have to be enclosed by apostrophes: `'['` becomes `KeyCode::LBracket`,
///       `'\''` becomes `KeyCode::Quote`, `'\\'` becomes `KeyCode::BSlash`
/// - [`Action::NoOp`]: Lowercase `n`
/// - [`Action::Trans`]: Lowercase `t`
/// - [`Action::Layer`]: A number in parentheses: `(1)`, `(4 - 2)`, `(0x4u8 as usize)`
/// - [`Action::MultipleActions`]: Actions in brackets: `[LCtrl S]`, `[LAlt LCtrl C]`, `[(2) B {Action::NoOp}]`
/// - Other `Action`s: anything in braces (`{}`) is copied unchanged to the final layout - `{ Action::Custom(42) }`
///   simply becomes `Action::Custom(42)`
///
/// **Important note**: comma (`,`) is a keycode on its own, and can't be used to separate keycodes as one would have
/// to do when not using a macro.
pub use kanata_keyberon_macros::*;

use crate::key_code::KeyCode;
use crate::{action::*, multikey_buffer::MultiKeyBuffer};
use arraydeque::ArrayDeque;
use heapless::Vec;

use State::*;

/// The coordinate type.
/// First item is either 0 or 1 denoting real key or virtual key, respectively.
/// Second item is the position in layout.
pub type KCoord = (u8, u16);

/// The Layers type.
///
/// `Layers` type is an array of layers which contain the description
/// of actions on the switch matrix. For example `layers[1][2][3]`
/// corresponds to the key on the first layer, row 2, column 3.
/// The generic parameters are in order: the number of columns, rows and layers,
/// and the type contained in custom actions.
pub type Layers<'a, const C: usize, const R: usize, T = core::convert::Infallible> =
    &'a [[[Action<'a, T>; C]; R]];

const QUEUE_SIZE: usize = 32;
pub type QueueLen = u8;

#[test]
fn check_queue_size() {
    use std::convert::TryFrom;
    let _v = QueueLen::try_from(QUEUE_SIZE).unwrap();
}

/// The current event queue.
///
/// Events can be retrieved by iterating over this struct and calling [Queued::event].
type Queue = ArrayDeque<Queued, QUEUE_SIZE, arraydeque::behavior::Wrapping>;

/// A list of queued press events. Used for special handling of potentially multiple press events
/// that occur during a Waiting event.
type PressedQueue = ArrayDeque<KCoord, QUEUE_SIZE>;

/// The maximum number of actions that can be activated concurrently via chord decomposition or
/// activation of multiple switch cases using fallthrough.
pub const ACTION_QUEUE_LEN: usize = 8;

/// The queue is currently only used for chord decomposition when a longer chord does not result in
/// an action, but splitting it into smaller chords would. The buffer size of 8 should be more than
/// enough for real world usage, but if one wanted to be extra safe, this should be ChordKeys::BITS
/// since that should guarantee that all potentially queueable actions can fit.
type ActionQueue<'a, T> =
    ArrayDeque<QueuedAction<'a, T>, ACTION_QUEUE_LEN, arraydeque::behavior::Wrapping>;
type Delay = u16;
type QueuedAction<'a, T> = Option<(KCoord, Delay, &'a Action<'a, T>)>;

const HISTORICAL_EVENT_LEN: usize = 8;
const EXTRA_WAITING_LEN: usize = 8;
#[test]
fn extra_waiting_size_constraint() {
    assert!(EXTRA_WAITING_LEN < i8::MAX as usize);
}

/// The layout manager. It takes `Event`s and `tick`s as input, and
/// generate keyboard reports.
pub struct Layout<'a, const C: usize, const R: usize, T = core::convert::Infallible>
where
    T: 'a + std::fmt::Debug,
{
<<<<<<< HEAD
    /// Fallback for transparent keys inside actions that are on `default_layer`.
    pub src_keys: &'a [Action<'a, T>; C],
    pub layers: &'a [[[Action<'a, T>; C]; R]; L],
=======
    pub layers: &'a [[[Action<'a, T>; C]; R]],
>>>>>>> 9205c501
    pub default_layer: usize,
    /// Key states.
    pub states: Vec<State<'a, T>, 64>,
    pub waiting: Option<WaitingState<'a, T>>,
    pub extra_waiting:
        ArrayDeque<WaitingState<'a, T>, EXTRA_WAITING_LEN, arraydeque::behavior::Wrapping>,
    pub tap_dance_eager: Option<TapDanceEagerState<'a, T>>,
    pub queue: Queue,
    pub oneshot: OneShotState,
    pub last_press_tracker: LastPressTracker,
    pub active_sequences: ArrayDeque<SequenceState<'a, T>, 4, arraydeque::behavior::Wrapping>,
    pub action_queue: ActionQueue<'a, T>,
    pub rpt_action: Option<&'a Action<'a, T>>,
    pub historical_keys: History<KeyCode>,
    pub historical_inputs: History<KCoord>,
    pub quick_tap_hold_timeout: bool,
    rpt_multikey_key_buffer: MultiKeyBuffer<'a, T>,
    trans_resolution_behavior_v2: bool,
}

pub struct History<T> {
    events: ArrayDeque<T, HISTORICAL_EVENT_LEN, arraydeque::behavior::Wrapping>,
    ticks_since_occurrences: ArrayDeque<u16, HISTORICAL_EVENT_LEN, arraydeque::behavior::Wrapping>,
}

#[derive(Copy, Clone)]
pub struct HistoricalEvent<T> {
    pub event: T,
    pub ticks_since_occurrence: u16,
}

#[derive(Clone)]
pub struct HistoricalEvents<'a, T> {
    events: arraydeque::Iter<'a, T>,
    ticks_since_occurrences: arraydeque::Iter<'a, u16>,
}

impl<'a, T> Iterator for HistoricalEvents<'a, T>
where
    T: Copy,
{
    type Item = HistoricalEvent<T>;

    fn next(&mut self) -> Option<Self::Item> {
        let event = *self.events.next()?;
        let ticks_since_occurrence = *self.ticks_since_occurrences.next()?;
        Some(HistoricalEvent {
            event,
            ticks_since_occurrence,
        })
    }
}

impl<T> History<T>
where
    T: Copy,
{
    fn new() -> Self {
        Self {
            ticks_since_occurrences: ArrayDeque::new(),
            events: ArrayDeque::new(),
        }
    }

    fn tick(&mut self) {
        let ticks = self.ticks_since_occurrences.as_uninit_slice_mut();
        for tick_count in ticks {
            unsafe {
                *tick_count.assume_init_mut() = tick_count.assume_init().saturating_add(1);
            }
        }
    }

    fn push_front(&mut self, event: T) {
        self.ticks_since_occurrences.push_front(0);
        self.events.push_front(event);
    }

    pub fn iter_hevents(&self) -> impl Iterator<Item = HistoricalEvent<T>> + '_ + Clone {
        self.events
            .iter()
            .copied()
            .zip(self.ticks_since_occurrences.iter().copied())
            .map(|(event, ticks_since_occurrence)| HistoricalEvent {
                event,
                ticks_since_occurrence,
            })
    }
}

/// An event on the key matrix.
#[derive(Debug, Copy, Clone, PartialEq, Eq)]
pub enum Event {
    /// Press event with coordinates (i, j).
    Press(u8, u16),
    /// Release event with coordinates (i, j).
    Release(u8, u16),
}
impl Event {
    /// Returns the coordinates (i, j) of the event.
    pub fn coord(self) -> KCoord {
        match self {
            Event::Press(i, j) => (i, j),
            Event::Release(i, j) => (i, j),
        }
    }

    /// Transforms the coordinates of the event.
    ///
    /// # Example
    ///
    /// ```
    /// # use kanata_keyberon::layout::Event;
    /// assert_eq!(
    ///     Event::Press(3, 10),
    ///     Event::Press(3, 1).transform(|i, j| (i, 11 - j)),
    /// );
    /// ```
    pub fn transform(self, f: impl FnOnce(u8, u16) -> KCoord) -> Self {
        match self {
            Event::Press(i, j) => {
                let (i, j) = f(i, j);
                Event::Press(i, j)
            }
            Event::Release(i, j) => {
                let (i, j) = f(i, j);
                Event::Release(i, j)
            }
        }
    }

    /// Returns `true` if the event is a key press.
    pub fn is_press(self) -> bool {
        match self {
            Event::Press(..) => true,
            Event::Release(..) => false,
        }
    }

    /// Returns `true` if the event is a key release.
    pub fn is_release(self) -> bool {
        match self {
            Event::Release(..) => true,
            Event::Press(..) => false,
        }
    }
}

/// Event from custom action.
#[derive(Debug, Default, PartialEq, Eq)]
pub enum CustomEvent<'a, T: 'a> {
    /// No custom action.
    #[default]
    NoEvent,
    /// The given custom action key is pressed.
    Press(&'a T),
    /// The given custom action key is released.
    Release(&'a T),
}
impl<'a, T> CustomEvent<'a, T> {
    /// Update an event according to a new event.
    ///
    ///The event can only be modified in the order `NoEvent < Press <
    /// Release`
    fn update(&mut self, e: Self) {
        use CustomEvent::*;
        match (&e, &self) {
            (Release(_), NoEvent) | (Release(_), Press(_)) => *self = e,
            (Press(_), NoEvent) => *self = e,
            _ => (),
        }
    }
}

/// Metadata about normal key flags.
#[derive(Debug, Clone, Copy, PartialEq, Eq, Hash, Default)]
pub struct NormalKeyFlags(u16);

const NORMAL_KEY_FLAG_CLEAR_ON_NEXT_ACTION: u16 = 0x0001;

impl NormalKeyFlags {
    pub fn clear_on_next_action(self) -> bool {
        (self.0 & NORMAL_KEY_FLAG_CLEAR_ON_NEXT_ACTION) == NORMAL_KEY_FLAG_CLEAR_ON_NEXT_ACTION
    }
}

#[derive(Debug, Eq, PartialEq)]
pub enum State<'a, T: 'a> {
    NormalKey {
        keycode: KeyCode,
        coord: KCoord,
        flags: NormalKeyFlags,
    },
    LayerModifier {
        value: usize,
        coord: KCoord,
    },
    Custom {
        value: &'a T,
        coord: KCoord,
    },
    FakeKey {
        keycode: KeyCode,
    }, // Fake key event for sequences
    RepeatingSequence {
        sequence: &'a &'a [SequenceEvent<'a, T>],
        coord: KCoord,
    },
    SeqCustomPending(&'a T),
    SeqCustomActive(&'a T),
    Tombstone,
}
impl<'a, T> Copy for State<'a, T> {}
impl<'a, T> Clone for State<'a, T> {
    fn clone(&self) -> Self {
        *self
    }
}
impl<'a, T: 'a> State<'a, T> {
    fn keycode(&self) -> Option<KeyCode> {
        match self {
            NormalKey { keycode, .. } => Some(*keycode),
            FakeKey { keycode } => Some(*keycode),
            _ => None,
        }
    }
    fn coord(&self) -> Option<KCoord> {
        match self {
            NormalKey { coord, .. }
            | LayerModifier { coord, .. }
            | Custom { coord, .. }
            | RepeatingSequence { coord, .. } => Some(*coord),
            _ => None,
        }
    }
    fn keycode_in_coords(&self, coords: &OneShotCoords) -> Option<KeyCode> {
        match self {
            NormalKey { keycode, coord, .. } => {
                if coords.contains(coord) {
                    Some(*keycode)
                } else {
                    None
                }
            }
            _ => None,
        }
    }
    fn tick(&self) -> Option<Self> {
        Some(*self)
    }
    /// Returns None if the key has been released and Some otherwise.
    pub fn release(&self, c: KCoord, custom: &mut CustomEvent<'a, T>) -> Option<Self> {
        match *self {
            NormalKey { coord, .. }
            | LayerModifier { coord, .. }
            | RepeatingSequence { coord, .. }
                if coord == c =>
            {
                None
            }
            Custom { value, coord } if coord == c => {
                custom.update(CustomEvent::Release(value));
                None
            }
            _ => Some(*self),
        }
    }
    pub fn release_state(&self, s: ReleasableState) -> Option<Self> {
        match (*self, s) {
            (NormalKey { keycode: k1, .. }, ReleasableState::KeyCode(k2)) => {
                if k1 == k2 {
                    None
                } else {
                    Some(*self)
                }
            }
            (LayerModifier { value: l1, .. }, ReleasableState::Layer(l2)) => {
                if l1 == l2 {
                    None
                } else {
                    Some(*self)
                }
            }
            _ => Some(*self),
        }
    }
    fn seq_release(&self, kc: KeyCode) -> Option<Self> {
        match *self {
            FakeKey { keycode, .. } if keycode == kc => None,
            _ => Some(*self),
        }
    }
    fn get_layer(&self) -> Option<usize> {
        match self {
            LayerModifier { value, .. } => Some(*value),
            _ => None,
        }
    }
}

#[derive(Copy, Clone, Debug)]
struct TapDanceState<'a, T: 'a> {
    actions: &'a [&'a Action<'a, T>],
    timeout: u16,
    num_taps: u16,
}

#[derive(Copy, Clone, Debug)]
pub struct TapDanceEagerState<'a, T: 'a> {
    coord: KCoord,
    actions: &'a [&'a Action<'a, T>],
    timeout: u16,
    orig_timeout: u16,
    num_taps: u16,
}

impl<'a, T> TapDanceEagerState<'a, T> {
    fn tick(&mut self) {
        self.timeout = self.timeout.saturating_sub(1);
    }

    fn is_expired(&self) -> bool {
        self.timeout == 0 || usize::from(self.num_taps) >= self.actions.len()
    }

    fn set_expired(&mut self) {
        self.timeout = 0;
    }

    fn incr_taps(&mut self) {
        self.num_taps += 1;
        self.timeout = self.orig_timeout;
    }
}

#[derive(Debug)]
enum WaitingConfig<'a, T: 'a + std::fmt::Debug> {
    HoldTap(HoldTapConfig<'a>),
    TapDance(TapDanceState<'a, T>),
    Chord(&'a ChordsGroup<'a, T>),
}

#[derive(Debug)]
pub struct WaitingState<'a, T: 'a + std::fmt::Debug> {
    coord: KCoord,
    timeout: u16,
    delay: u16,
    ticks: u16,
    hold: &'a Action<'a, T>,
    tap: &'a Action<'a, T>,
    timeout_action: &'a Action<'a, T>,
    config: WaitingConfig<'a, T>,
<<<<<<< HEAD
    layer_stack: std::vec::Vec<usize>,
=======
    prev_queue_len: QueueLen,
>>>>>>> 9205c501
}

/// Actions that can be triggered for a key configured for HoldTap.
#[derive(Debug, Copy, Clone, PartialEq, Eq)]
pub enum WaitingAction {
    /// Trigger the holding event.
    Hold,
    /// Trigger the tapping event.
    Tap,
    /// Trigger the timeout event.
    Timeout,
    /// Drop this event. It will act as if no key was pressed.
    NoOp,
}

impl<'a, T: std::fmt::Debug> WaitingState<'a, T> {
    fn tick(
        &mut self,
        queued: &mut Queue,
        action_queue: &mut ActionQueue<'a, T>,
    ) -> Option<(WaitingAction, Option<PressedQueue>)> {
        self.timeout = self.timeout.saturating_sub(1);
        self.ticks = self.ticks.saturating_add(1);
        let mut pq = None;
        let (ret, cfg_change) = match self.config {
            WaitingConfig::HoldTap(htc) => (self.handle_hold_tap(htc, queued), None),
            WaitingConfig::TapDance(ref tds) => {
                let (ret, num_taps) =
                    self.handle_tap_dance(tds.num_taps, tds.actions.len(), queued);
                self.prev_queue_len = queued.len() as u8;
                // Due to ownership issues, handle_tap_dance can't contain all of the necessary
                // logic.
                if ret.is_some() {
                    let idx = core::cmp::min(num_taps.into(), tds.actions.len()).saturating_sub(1);
                    self.tap = tds.actions[idx];
                }
                if num_taps > tds.num_taps {
                    self.timeout = tds.timeout;
                }
                (
                    ret,
                    Some(WaitingConfig::TapDance(TapDanceState { num_taps, ..*tds })),
                )
            }
            WaitingConfig::Chord(config) => {
                if let Some((ret, action, cpq)) = self.handle_chord(config, queued, action_queue) {
                    self.tap = action;
                    pq = Some(cpq);
                    (Some(ret), None)
                } else {
                    (None, None)
                }
            }
        };
        if let Some(cfg) = cfg_change {
            self.config = cfg;
        }
        ret.map(|v| (v, pq))
    }

    fn handle_hold_tap(&mut self, cfg: HoldTapConfig, queued: &Queue) -> Option<WaitingAction> {
        if queued.len() as u8 == self.prev_queue_len && self.timeout > 0 {
            // Fast path: nothing has changed since last tick and we haven't timed out yet.
            return None;
        }
        self.prev_queue_len = queued.len() as u8;
        let mut skip_timeout = false;
        match cfg {
            HoldTapConfig::Default => (),
            HoldTapConfig::HoldOnOtherKeyPress => {
                if queued.iter().any(|s| s.event.is_press()) {
                    return Some(WaitingAction::Hold);
                }
            }
            HoldTapConfig::PermissiveHold => {
                let mut queued = queued.iter();
                while let Some(q) = queued.next() {
                    if q.event.is_press() {
                        let (i, j) = q.event.coord();
                        let target = Event::Release(i, j);
                        if queued.clone().any(|q| q.event == target) {
                            return Some(WaitingAction::Hold);
                        }
                    }
                }
            }
            HoldTapConfig::Custom(func) => {
                let (waiting_action, local_skip) = (func)(QueuedIter(queued.iter()));
                if waiting_action.is_some() {
                    return waiting_action;
                }
                skip_timeout = local_skip;
            }
        }
        if let Some(&Queued { since, .. }) = queued
            .iter()
            .find(|s| self.is_corresponding_release(&s.event))
        {
            if self.timeout > self.delay.saturating_sub(since) {
                Some(WaitingAction::Tap)
            } else {
                Some(WaitingAction::Timeout)
            }
        } else if self.timeout == 0 && (!skip_timeout) {
            Some(WaitingAction::Timeout)
        } else {
            None
        }
    }

    fn handle_tap_dance(
        &self,
        num_taps: u16,
        max_taps: usize,
        queued: &mut Queue,
    ) -> (Option<WaitingAction>, u16) {
        if queued.len() as u8 == self.prev_queue_len && self.timeout > 0 {
            // Fast path: nothing has changed since last tick and we haven't timed out yet.
            return (None, num_taps);
        }
        // Evict events with the same coordinates except for the final release. E.g. if 3 taps have
        // occurred, this will remove all `Press` events and 2 `Release` events. This is done so
        // that the state machine processes the entire tap dance sequence as a single press and
        // single release regardless of how many taps were actually done.
        let evict_same_coord_events = |num_taps: u16, queued: &mut Queue| {
            let mut releases_to_remove = num_taps.saturating_sub(1);
            queued.retain(|s| {
                let mut do_retain = true;
                if self.is_corresponding_release(&s.event) {
                    if releases_to_remove > 0 {
                        do_retain = false;
                        releases_to_remove = releases_to_remove.saturating_sub(1)
                    }
                } else if self.is_corresponding_press(&s.event) {
                    do_retain = false;
                }
                do_retain
            });
        };
        if self.timeout == 0 {
            evict_same_coord_events(num_taps, queued);
            return (Some(WaitingAction::Tap), num_taps);
        }
        // Get the number of sequential taps for this tap-dance key. If a different key was
        // pressed, activate a tap-dance action.
        match queued.iter().try_fold(1, |same_tap_count, s| {
            if self.is_corresponding_press(&s.event) {
                Ok(same_tap_count + 1)
            } else if matches!(s.event, Event::Press(..)) {
                Err((same_tap_count, ()))
            } else {
                Ok(same_tap_count)
            }
        }) {
            Ok(num_taps) if usize::from(num_taps) >= max_taps => {
                evict_same_coord_events(num_taps, queued);
                (Some(WaitingAction::Tap), num_taps)
            }
            Ok(num_taps) => (None, num_taps),
            Err((num_taps, _)) => {
                evict_same_coord_events(num_taps, queued);
                (Some(WaitingAction::Tap), num_taps)
            }
        }
    }

    fn handle_chord(
        &mut self,
        config: &'a ChordsGroup<'a, T>,
        queued: &mut Queue,
        action_queue: &mut ActionQueue<'a, T>,
    ) -> Option<(WaitingAction, &'a Action<'a, T>, PressedQueue)> {
        if queued.len() as u8 == self.prev_queue_len && self.timeout.saturating_sub(self.delay) > 0
        {
            // Fast path: nothing has changed since last tick and we haven't timed out yet.
            return None;
        }
        self.prev_queue_len = queued.len() as u8;

        // need to keep track of how many Press events we handled so we can filter them out later
        let mut handled_press_events = 0;
        let start_chord_coord = self.coord;
        let mut released_coord = None;

        // Compute the set of chord keys that are currently pressed
        // `Ok` when chording mode may continue
        // `Err` when it should end for various reasons
        let active = queued
            .iter()
            .try_fold(config.get_keys(self.coord).unwrap_or(0), |active, s| {
                if self.delay.saturating_sub(s.since) > self.timeout {
                    Ok(active)
                } else if let Some(chord_keys) = config.get_keys(s.event.coord()) {
                    match s.event {
                        Event::Press(_, _) => {
                            handled_press_events += 1;
                            Ok(active | chord_keys)
                        }
                        Event::Release(i, j) => {
                            // release chord quickly by changing the coordinate to the released
                            // key, to be consistent with chord decomposition behaviour.
                            released_coord = Some((i, j));
                            Err(active)
                        }
                    }
                } else if matches!(s.event, Event::Press(..)) {
                    Err(active) // pressed a non-chord key, abort
                } else {
                    Ok(active)
                }
            })
            .and_then(|active| {
                if self.timeout.saturating_sub(self.delay) == 0 {
                    Err(active) // timeout expired, abort
                } else {
                    Ok(active)
                }
            });

        let res = match active {
            Ok(active) => {
                // Chording mode still active, only trigger action if it's unambiguous
                if let Some(action) = config.get_chord_if_unambiguous(active) {
                    if let Some(coord) = released_coord {
                        self.coord = coord;
                    }
                    (WaitingAction::Tap, action)
                } else {
                    return None; // nothing to do yet, we'll check back later
                }
            }
            Err(active) => {
                // Abort chording mode. Trigger a chord action if there is one.
                if let Some(action) = config.get_chord(active) {
                    if let Some(coord) = released_coord {
                        self.coord = coord;
                    }
                    (WaitingAction::Tap, action)
                } else {
                    self.decompose_chord_into_action_queue(config, queued, action_queue);
                    (WaitingAction::NoOp, &Action::NoOp)
                }
            }
        };

        let mut pq = PressedQueue::new();
        let _ = pq.push_back(start_chord_coord);

        // Return all press events that were logically handled by this chording event
        queued.retain(|s| {
            if self.delay.saturating_sub(s.since) > self.timeout {
                true
            } else if matches!(s.event, Event::Press(i, j) if config.get_keys((i, j)).is_some())
                && handled_press_events > 0
            {
                handled_press_events -= 1;
                let _ = pq.push_back(s.event().coord());
                false
            } else {
                true
            }
        });

        Some((res.0, res.1, pq))
    }

    fn decompose_chord_into_action_queue(
        &mut self,
        config: &'a ChordsGroup<'a, T>,
        queued: &Queue,
        action_queue: &mut ActionQueue<'a, T>,
    ) {
        let mut chord_key_order = [0u128; ChordKeys::BITS as usize];

        // Default to the initial coordinate. But if a key is released early (before the timeout
        // occurs), use that key for action releases. That way the chord is released as early as
        // possible.
        let mut default_associated_coord = self.coord;

        let starting_mask = config.get_keys(self.coord).unwrap_or(0);
        let mut mask_bits_set = 1;
        chord_key_order[0] = starting_mask;
        let _ = queued.iter().try_fold(starting_mask, |active, s| {
            if self.delay.saturating_sub(s.since) > self.timeout {
                Ok(active)
            } else if let Some(chord_keys) = config.get_keys(s.event.coord()) {
                match s.event {
                    Event::Press(..) => {
                        if active | chord_keys != active {
                            chord_key_order[mask_bits_set] = chord_keys;
                            mask_bits_set += 1;
                        }
                        Ok(active | chord_keys)
                    }
                    Event::Release(i, j) => {
                        default_associated_coord = (i, j);
                        Err(active) // released a chord key, abort
                    }
                }
            } else if matches!(s.event, Event::Press(..)) {
                Err(active) // pressed a non-chord key, abort
            } else {
                Ok(active)
            }
        });
        let len = mask_bits_set;
        let chord_keys = &chord_key_order[0..len];

        let get_coord_for_chord = |mask: ChordKeys| -> (u8, u16) {
            if config.get_keys(default_associated_coord).unwrap_or(0) & mask > 0 {
                // This might be a release.
                // If it belongs to the associated action, prefer to use it.
                return default_associated_coord;
            }
            if self.coord != default_associated_coord
                && config.get_keys(self.coord).unwrap_or(0) & mask > 0
            {
                // The first coordinate not in queued
                // so must be explicitly checked if it is not the default coord.
                return self.coord;
            }
            queued
                .iter()
                .find_map(|q| {
                    let coord = q.event.coord();
                    let qmask = config.get_keys(coord).unwrap_or(0);
                    match qmask & mask {
                        0 => None,
                        _ => Some(coord),
                    }
                })
                .unwrap_or(default_associated_coord)
        };

        // Compute actions using the following description:
        //
        // Let's say we have a chord group with keys (h j k l). The full set (h j k l) is not
        // defined with an action, but the user has pressed all of h, j, k, l in the listed order,
        // so now kanata needs to break down the combo. How should it work?
        //
        // Figuratively "release" keys in reverse-temporal order until a valid chord is found. So
        // first, l is figuratively released, and if (h j k) is a valid chord, that action will
        // activate. If (l) by itself is valid that then activates after (h j k) is finished.
        //
        // In the case that (h j k) is not a chord, instead activate (h j). If that is a valid
        // chord, then try to activate (k l) together, and if not, evaluate (k), then (l).
        //
        // If (h j) is not a valid chord, try to activate (h). Then try to activate (j k l). If
        // that is invalid, try (j k), then (j). If (j k) is valid, try (l). If (j) is valid, try
        // (k l). If (k l) is invalid, try (k) then (l).
        //
        // The possible executions, listed in descending order of priority (first listed has
        // highest execution priority) are:
        // (h   j   k   l)
        // (h   j   k) (l)
        // (h   j) (k   l)
        // (h   j) (k) (l)
        // (h) (j   k   l)
        // (h) (j   k) (l)
        // (h) (j) (k   l)
        // (h) (j) (k) (l)

        let mut start = 0;
        let mut end = len;
        let delay = self.delay + self.ticks;
        while start < len {
            let sub_chord = &chord_keys[start..end];
            let chord_mask = sub_chord
                .iter()
                .copied()
                .reduce(|acc, e| acc | e)
                .unwrap_or(0);
            if let Some(action) = config.get_chord(chord_mask) {
                let coord = get_coord_for_chord(chord_mask);
                let _ = action_queue.push_back(Some((coord, delay, action)));
            } else {
                end -= 1;
                // shrink from end until something is found, or have checked up to and including
                // the individual start key.
                while end > start {
                    let sub_chord = &chord_keys[start..end];
                    let chord_mask = sub_chord
                        .iter()
                        .copied()
                        .reduce(|acc, e| acc | e)
                        .unwrap_or(0);
                    if let Some(action) = config.get_chord(chord_mask) {
                        let coord = get_coord_for_chord(chord_mask);
                        let _ = action_queue.push_back(Some((coord, delay, action)));
                        break;
                    }
                    end -= 1;
                }
            }
            start = if end <= start { start + 1 } else { end };
            end = len;
        }
    }

    fn is_corresponding_release(&self, event: &Event) -> bool {
        matches!(event, Event::Release(i, j) if (*i, *j) == self.coord)
    }

    fn is_corresponding_press(&self, event: &Event) -> bool {
        matches!(event, Event::Press(i, j) if (*i, *j) == self.coord)
    }
}

type OneShotCoords = ArrayDeque<KCoord, ONE_SHOT_MAX_ACTIVE, arraydeque::behavior::Wrapping>;

#[derive(Debug, Copy, Clone)]
pub struct SequenceState<'a, T: 'a> {
    cur_event: Option<SequenceEvent<'a, T>>,
    delay: u32,              // Keeps track of SequenceEvent::Delay time remaining
    tapped: Option<KeyCode>, // Keycode of a key that should be released at the next tick
    remaining_events: &'a [SequenceEvent<'a, T>],
}

type ReleasedOneShotKeys = Vec<KCoord, ONE_SHOT_MAX_ACTIVE>;

/// Contains the state of one shot keys that are currently active.
pub struct OneShotState {
    /// KCoordinates of one shot keys that are active
    pub keys: ArrayDeque<KCoord, ONE_SHOT_MAX_ACTIVE, arraydeque::behavior::Wrapping>,
    /// KCoordinates of one shot keys that have been released
    pub released_keys: ArrayDeque<KCoord, ONE_SHOT_MAX_ACTIVE, arraydeque::behavior::Wrapping>,
    /// Used to keep track of already-pressed keys for the release variants.
    pub other_pressed_keys: ArrayDeque<KCoord, ONE_SHOT_MAX_ACTIVE, arraydeque::behavior::Wrapping>,
    /// Timeout (ms) after which all one shot keys expire
    pub timeout: u16,
    /// Contains the end config of the most recently pressed one shot key
    pub end_config: OneShotEndConfig,
    /// Marks if release of the one shot keys should be done on the next tick
    pub release_on_next_tick: bool,
    /// The number of ticks to delay the release of the one-shot activation
    /// for EndOnFirstPress(OrRepress).
    /// This used to not exist and effectively be 1 (1ms),
    /// but that is too short for some environments.
    /// When too short, applications or desktop environments process
    /// the key release before the next press,
    /// even if temporally the release was sent after.
    pub on_press_release_delay: u16,
    /// If on_press_release_delay is used, this will be >0,
    /// meaning input processing should be paused to prevent extra presses
    /// from coming in while OneShot has not yet been released.
    ///
    /// May also be reused for other purposes...
    pub pause_input_processing_ticks: u16,
}

#[derive(Debug, Copy, Clone, PartialEq, Eq, Hash)]
enum OneShotHandlePressKey {
    OneShotKey(KCoord),
    Other(KCoord),
}

impl OneShotState {
    fn tick(&mut self) -> Option<ReleasedOneShotKeys> {
        if self.keys.is_empty() {
            return None;
        }
        self.timeout = self.timeout.saturating_sub(1);
        if self.release_on_next_tick || self.timeout == 0 {
            self.release_on_next_tick = false;
            self.timeout = 0;
            self.pause_input_processing_ticks = 0;
            self.keys.clear();
            self.other_pressed_keys.clear();
            Some(self.released_keys.drain(..).collect())
        } else {
            None
        }
    }

    fn handle_press(&mut self, key: OneShotHandlePressKey) -> OneShotCoords {
        let mut oneshot_coords = ArrayDeque::new();
        if self.keys.is_empty() {
            return oneshot_coords;
        }
        match key {
            OneShotHandlePressKey::OneShotKey(pressed_coord) => {
                if matches!(
                    self.end_config,
                    OneShotEndConfig::EndOnFirstReleaseOrRepress
                        | OneShotEndConfig::EndOnFirstPressOrRepress
                ) && self.keys.contains(&pressed_coord)
                {
                    self.release_on_next_tick = true;
                    oneshot_coords.extend(self.keys.iter().copied());
                }
                self.released_keys.retain(|coord| *coord != pressed_coord);
            }
            OneShotHandlePressKey::Other(pressed_coord) => {
                if matches!(
                    self.end_config,
                    OneShotEndConfig::EndOnFirstPress | OneShotEndConfig::EndOnFirstPressOrRepress
                ) {
                    self.timeout = core::cmp::min(self.on_press_release_delay, self.timeout);
                    self.pause_input_processing_ticks = self.on_press_release_delay;
                } else {
                    let _ = self.other_pressed_keys.push_back(pressed_coord);
                }
                oneshot_coords.extend(self.keys.iter().copied());
            }
        };
        oneshot_coords
    }

    /// Returns true if the caller should handle the release normally and false otherwise.
    /// The second value in the tuple represents an overflow of released one shot keys and should
    /// be released is it is `Some`.
    fn handle_release(&mut self, (i, j): KCoord) -> (bool, Option<KCoord>) {
        if self.keys.is_empty() {
            return (true, None);
        }
        if !self.keys.contains(&(i, j)) {
            if matches!(
                self.end_config,
                OneShotEndConfig::EndOnFirstRelease | OneShotEndConfig::EndOnFirstReleaseOrRepress
            ) && self.other_pressed_keys.contains(&(i, j))
            {
                self.release_on_next_tick = true;
            }
            (true, None)
        } else {
            // delay release for one shot keys
            (false, self.released_keys.push_back((i, j)))
        }
    }
}

/// An iterator over the currently queued events.
///
/// Events can be retrieved by iterating over this struct and calling [Queued::event].
#[derive(Clone)]
pub struct QueuedIter<'a>(arraydeque::Iter<'a, Queued>);

impl<'a> Iterator for QueuedIter<'a> {
    type Item = &'a Queued;
    fn next(&mut self) -> Option<Self::Item> {
        self.0.next()
    }
    fn size_hint(&self) -> (usize, Option<usize>) {
        self.0.size_hint()
    }
}

/// An event, waiting in a queue to be processed.
#[derive(Debug, Copy, Clone)]
pub struct Queued {
    event: Event,
    since: u16,
}
impl From<Event> for Queued {
    fn from(event: Event) -> Self {
        Queued { event, since: 0 }
    }
}
impl Queued {
    fn tick(&mut self) {
        self.since = self.since.saturating_add(1);
    }

    /// Get the [Event] from this object.
    pub fn event(&self) -> Event {
        self.event
    }
}

#[derive(Default)]
pub struct LastPressTracker {
    pub coord: KCoord,
    pub tap_hold_timeout: u16,
}

impl LastPressTracker {
    fn tick(&mut self) {
        self.tap_hold_timeout = self.tap_hold_timeout.saturating_sub(1);
    }
}

impl<'a, const C: usize, const R: usize, T: 'a + Copy + std::fmt::Debug> Layout<'a, C, R, T> {
    /// Creates a new `Layout` object.
<<<<<<< HEAD
    ///
    pub fn new(layers: &'a [[[Action<T>; C]; R]; L]) -> Self {
        let src_keys = &[Action::NoOp; C];
=======
    pub fn new(layers: &'a [[[Action<T>; C]; R]]) -> Self {
>>>>>>> 9205c501
        Self {
            src_keys,
            layers,
            default_layer: 0,
            states: Vec::new(),
            waiting: None,
            extra_waiting: ArrayDeque::new(),
            tap_dance_eager: None,
            queue: ArrayDeque::new(),
            oneshot: OneShotState {
                timeout: 0,
                end_config: OneShotEndConfig::EndOnFirstPress,
                keys: ArrayDeque::new(),
                released_keys: ArrayDeque::new(),
                other_pressed_keys: ArrayDeque::new(),
                release_on_next_tick: false,
                on_press_release_delay: 0,
                pause_input_processing_ticks: 0,
            },
            last_press_tracker: Default::default(),
            active_sequences: ArrayDeque::new(),
            action_queue: ArrayDeque::new(),
            rpt_action: None,
            historical_keys: History::new(),
            historical_inputs: History::new(),
            rpt_multikey_key_buffer: unsafe { MultiKeyBuffer::new() },
            quick_tap_hold_timeout: false,
            trans_resolution_behavior_v2: true,
        }
    }
    pub fn new_with_trans_action_settings(
        src_keys: &'a [Action<T>; C],
        layers: &'a [[[Action<T>; C]; R]; L],
        trans_resolution_behavior_v2: bool,
    ) -> Self {
        let mut new = Self::new(layers);
        new.src_keys = src_keys;
        new.trans_resolution_behavior_v2 = trans_resolution_behavior_v2;
        new
    }

    /// Iterates on the key codes of the current state.
    pub fn keycodes(&self) -> impl Iterator<Item = KeyCode> + Clone + '_ {
        self.states.iter().filter_map(State::keycode)
    }
    fn waiting_into_hold(&mut self, idx: i8) -> CustomEvent<'a, T> {
        let waiting = if idx < 0 {
            self.waiting.as_ref()
        } else {
            self.extra_waiting.get(idx as usize)
        };
        if let Some(w) = waiting {
            let hold = w.hold;
            let coord = w.coord;
            let delay = match w.config {
                WaitingConfig::HoldTap(..) | WaitingConfig::Chord(_) => w.delay + w.ticks,
                WaitingConfig::TapDance(_) => 0,
            };
<<<<<<< HEAD
            let layer_stack = w.layer_stack.clone();
            self.waiting = None;
=======
            if idx < 0 {
                self.waiting = None;
            } else {
                self.extra_waiting.remove(idx as usize);
            }
>>>>>>> 9205c501
            if coord == self.last_press_tracker.coord {
                self.last_press_tracker.tap_hold_timeout = 0;
            }
            self.do_action(hold, coord, delay, false, &mut layer_stack.into_iter())
        } else {
            CustomEvent::NoEvent
        }
    }
    fn waiting_into_tap(&mut self, pq: Option<PressedQueue>, idx: i8) -> CustomEvent<'a, T> {
        let waiting = if idx < 0 {
            self.waiting.as_ref()
        } else {
            self.extra_waiting.get(idx as usize)
        };
        if let Some(w) = waiting {
            let tap = w.tap;
            let coord = w.coord;
            let delay = match w.config {
                WaitingConfig::HoldTap(..) | WaitingConfig::Chord(_) => w.delay + w.ticks,
                WaitingConfig::TapDance(_) => 0,
            };
<<<<<<< HEAD
            let layer_stack = w.layer_stack.clone();
            self.waiting = None;
            let ret = self.do_action(
                tap,
                coord,
                delay,
                false,
                &mut layer_stack.clone().into_iter(),
            );
=======
            if idx < 0 {
                self.waiting = None;
            } else {
                self.extra_waiting.remove(idx as usize);
            }
            let ret = self.do_action(tap, coord, delay, false);
>>>>>>> 9205c501
            if let Some(pq) = pq {
                match tap {
                    Action::KeyCode(_)
<<<<<<< HEAD
                        | Action::MultipleKeyCodes(_)
                        | Action::OneShot(_)
                        | Action::Layer(_)
                ) {
                    // The current intent of this block is to ensure that simple actions like
                    // key presses or layer-while-held remain pressed as long as a single key from
                    // the input chord remains held. The behaviour of these actions is correct in
                    // the case of repeating do_action, so there is currently no harm in doing
                    // this. Other action types are more problematic though.
                    for other_coord in pq.iter().copied() {
                        self.do_action(
                            tap,
                            other_coord,
                            delay,
                            false,
                            &mut layer_stack.clone().into_iter(),
                        );
=======
                    | Action::MultipleKeyCodes(_)
                    | Action::OneShot(_)
                    | Action::Layer(_) => {
                        // The current intent of this block is to ensure that simple actions like
                        // key presses or layer-while-held remain pressed as long as a single key from
                        // the input chord remains held. The behaviour of these actions is correct in
                        // the case of repeating do_action, so there is currently no harm in doing
                        // this. Other action types are more problematic though.
                        for other_coord in pq.iter().copied() {
                            self.do_action(tap, other_coord, delay, false);
                        }
>>>>>>> 9205c501
                    }
                    Action::MultipleActions(acs) => {
                        // Like above block, but for the same simple actions within MultipleActions
                        for ac in acs.iter() {
                            if matches!(
                                ac,
                                Action::KeyCode(_)
                                    | Action::MultipleKeyCodes(_)
                                    | Action::OneShot(_)
                                    | Action::Layer(_)
                            ) {
                                for other_coord in pq.iter().copied() {
                                    self.do_action(ac, other_coord, delay, false);
                                }
                            }
                        }
                    }
                    _ => {}
                }
            }
            // Similar issue happens for the quick tap-hold tap as with on-press release;
            // the rapidity of the release can cause issues. See on_press_release_delay
            // comments for more detail.
            self.oneshot.pause_input_processing_ticks = self.oneshot.on_press_release_delay;
            ret
        } else {
            CustomEvent::NoEvent
        }
    }
    fn waiting_into_timeout(&mut self, idx: i8) -> CustomEvent<'a, T> {
        let waiting = if idx < 0 {
            self.waiting.as_ref()
        } else {
            self.extra_waiting.get(idx as usize)
        };
        if let Some(w) = waiting {
            let timeout_action = w.timeout_action;
            let coord = w.coord;
            let delay = match w.config {
                WaitingConfig::HoldTap(..) | WaitingConfig::Chord(_) => w.delay + w.ticks,
                WaitingConfig::TapDance(_) => 0,
            };
<<<<<<< HEAD
            let layer_stack = w.layer_stack.clone();
            self.waiting = None;
=======
            if idx < 0 {
                self.waiting = None;
            } else {
                self.extra_waiting.remove(idx as usize);
            }
>>>>>>> 9205c501
            if coord == self.last_press_tracker.coord {
                self.last_press_tracker.tap_hold_timeout = 0;
            }
            self.do_action(
                timeout_action,
                coord,
                delay,
                false,
                &mut layer_stack.into_iter(),
            )
        } else {
            CustomEvent::NoEvent
        }
    }
    fn drop_waiting(&mut self) -> CustomEvent<'a, T> {
        self.waiting = None;
        CustomEvent::NoEvent
    }
    /// A time event.
    ///
    /// This method must be called regularly, typically every millisecond.
    ///
    /// Returns the corresponding `CustomEvent`, allowing to manage
    /// custom actions thanks to the `Action::Custom` variant.
    pub fn tick(&mut self) -> CustomEvent<'a, T> {
        if let Some(Some((coord, delay, action))) = self.action_queue.pop_front() {
            // If there's anything in the action queue, don't process anything else yet - execute
            // everything. Otherwise an action may never be released.
<<<<<<< HEAD
            return self.do_action(
                action,
                coord,
                0,
                false,
                &mut self.trans_resolution_layer_order().into_iter().skip(1),
            );
=======
            return self.do_action(action, coord, delay, false);
>>>>>>> 9205c501
        }
        self.states = self.states.iter().filter_map(State::tick).collect();
        self.queue.iter_mut().for_each(Queued::tick);
        self.last_press_tracker.tick();
        if let Some(ref mut tde) = self.tap_dance_eager {
            tde.tick();
            if tde.is_expired() {
                self.tap_dance_eager = None;
            }
        }
        self.process_sequences();

        self.historical_keys.tick();
        self.historical_inputs.tick();

        let mut custom = CustomEvent::NoEvent;
        if let Some(released_keys) = self.oneshot.tick() {
            for key in released_keys.iter() {
                custom.update(self.dequeue(Queued {
                    event: Event::Release(key.0, key.1),
                    since: 0,
                }));
            }
        }

        custom.update(match &mut self.waiting {
            Some(w) => match w.tick(&mut self.queue, &mut self.action_queue) {
                Some((WaitingAction::Hold, _)) => self.waiting_into_hold(-1),
                Some((WaitingAction::Tap, pq)) => self.waiting_into_tap(pq, -1),
                Some((WaitingAction::Timeout, _)) => self.waiting_into_timeout(-1),
                Some((WaitingAction::NoOp, _)) => self.drop_waiting(),
                None => CustomEvent::NoEvent,
            },
            None => {
                if self.extra_waiting.is_empty() {
                    // Due to the possible delay in the key release for EndOnFirstPress
                    // because some apps/DEs do not handle it properly if done too quickly,
                    // undesirable behaviour of extra presses making it in before
                    // the release happens might occur.
                    //
                    // A mitigation against that is to pause input processing.
                    if self.oneshot.pause_input_processing_ticks > 0 {
                        self.oneshot.pause_input_processing_ticks =
                            self.oneshot.pause_input_processing_ticks.saturating_sub(1);
                        CustomEvent::NoEvent
                    } else {
                        match self.queue.pop_front() {
                            Some(s) => self.dequeue(s),
                            None => CustomEvent::NoEvent,
                        }
                    }
                } else {
                    CustomEvent::NoEvent
                }
            }
        });
        let custom = self.process_extra_waitings(custom);
        self.process_sequence_custom(custom)
    }
    /// Takes care of draining and populating the `active_sequences` ArrayDeque,
    /// giving us sequences (aka macros) of nearly limitless length!
    fn process_sequences(&mut self) {
        // Iterate over all active sequence events
        for _ in 0..self.active_sequences.len() {
            if let Some(mut seq) = self.active_sequences.pop_front() {
                // If we've encountered a SequenceEvent::Delay we must count
                // that down completely before doing anything else...
                if seq.delay > 0 {
                    seq.delay = seq.delay.saturating_sub(1);
                } else if let Some(keycode) = seq.tapped {
                    // Clear out the Press() matching this Tap()'s keycode
                    self.states.retain(|s| s.seq_release(keycode).is_some());
                    seq.tapped = None;
                } else {
                    // Pull the next SequenceEvent
                    match seq.remaining_events {
                        [e, tail @ ..] => {
                            seq.cur_event = Some(*e);
                            seq.remaining_events = tail;
                        }
                        [] => (),
                    }
                    // Process it (SequenceEvent)
                    match seq.cur_event {
                        Some(SequenceEvent::Complete) => {
                            for fake_key in self.states.clone().iter() {
                                if let FakeKey { keycode } = *fake_key {
                                    self.states.retain(|s| s.seq_release(keycode).is_some());
                                }
                            }
                            seq.remaining_events = &[];
                        }
                        Some(SequenceEvent::Press(keycode)) => {
                            // Start tracking this fake key Press() event
                            let _ = self.states.push(FakeKey { keycode });
                            self.historical_keys.push_front(keycode);
                            // Fine to fake (0, 0). This is sequences anyway. In Kanata, nothing
                            // valid should be at (0, 0) that this would interfere with.
                            self.oneshot
                                .handle_press(OneShotHandlePressKey::Other((0, 0)));
                        }
                        Some(SequenceEvent::Tap(keycode)) => {
                            // Same as Press() except we track it for one tick via seq.tapped:
                            let _ = self.states.push(FakeKey { keycode });
                            self.historical_keys.push_front(keycode);
                            self.oneshot
                                .handle_press(OneShotHandlePressKey::Other((0, 0)));
                            seq.tapped = Some(keycode);
                        }
                        Some(SequenceEvent::Release(keycode)) => {
                            // Nothing valid should be at (0, 0). It's fine to fake this.
                            self.oneshot.handle_release((0, 0));
                            self.states.retain(|s| s.seq_release(keycode).is_some());
                        }
                        Some(SequenceEvent::Delay { duration }) => {
                            // Setup a delay that will be decremented once per tick until 0
                            if duration > 0 {
                                // -1 to start since this tick counts
                                seq.delay = duration - 1;
                            }
                        }
                        Some(SequenceEvent::Custom(custom)) => {
                            let _ = self.states.push(State::SeqCustomPending(custom));
                        }
                        _ => {} // We'll never get here
                    }
                }
                if !seq.remaining_events.is_empty() {
                    // Put it back
                    self.active_sequences.push_back(seq);
                }
            }
        }
        if self.active_sequences.is_empty() {
            // Push only the latest pressed repeating macro.
            if let Some(State::RepeatingSequence { sequence, .. }) = self
                .states
                .iter()
                .rev()
                .find(|s| matches!(s, State::RepeatingSequence { .. }))
            {
                self.active_sequences.push_back(SequenceState {
                    cur_event: None,
                    delay: 0,
                    tapped: None,
                    remaining_events: sequence,
                });
            }
        }
    }

    fn process_extra_waitings(&mut self, current_custom: CustomEvent<'a, T>) -> CustomEvent<'a, T> {
        if !matches!(current_custom, CustomEvent::NoEvent) {
            return current_custom;
        }
        let mut waiting_action = (0, None);
        for (i, w) in self.extra_waiting.iter_mut().enumerate() {
            match w.tick(&mut self.queue, &mut self.action_queue) {
                None => {}
                wa => {
                    waiting_action = (i as isize, wa);
                    // break - only complete one at a time even if potentially multiple have
                    // completed, so that only one custom event is returned.
                    //
                    // Theoretically if we could call the waiting_into_* function, we could do that
                    // here and break only if custom is None, but that runs into mutability
                    // problems. I don't expect any measurable improvements from being able to do
                    // that too.
                    break;
                }
            }
        }
        let i = waiting_action.0;
        match waiting_action.1 {
            Some((WaitingAction::Hold, _)) => self.waiting_into_hold(i as i8),
            Some((WaitingAction::Tap, pq)) => self.waiting_into_tap(pq, i as i8),
            Some((WaitingAction::Timeout, _)) => self.waiting_into_timeout(i as i8),
            Some((WaitingAction::NoOp, _)) => self.drop_waiting(),
            None => current_custom,
        }
    }

    fn process_sequence_custom(
        &mut self,
        mut current_custom: CustomEvent<'a, T>,
    ) -> CustomEvent<'a, T> {
        if self.states.is_empty() || !matches!(current_custom, CustomEvent::NoEvent) {
            return current_custom;
        }
        self.states.retain(|s| !matches!(s, State::Tombstone));
        for state in self.states.iter_mut() {
            match state {
                State::SeqCustomPending(custom) => {
                    current_custom.update(CustomEvent::Press(custom));
                    *state = State::SeqCustomActive(custom);
                    break;
                }
                State::SeqCustomActive(custom) => {
                    current_custom.update(CustomEvent::Release(custom));
                    *state = State::Tombstone;
                    break;
                }
                _ => continue,
            };
        }
        current_custom
    }
    fn dequeue(&mut self, queue: Queued) -> CustomEvent<'a, T> {
        use Event::*;
        match queue.event {
            Release(i, j) => {
                let mut custom = CustomEvent::NoEvent;
                let (do_release, overflow_key) = self.oneshot.handle_release((i, j));
                if do_release {
                    self.states
                        .retain(|s| s.release((i, j), &mut custom).is_some());
                }
                if let Some((i2, j2)) = overflow_key {
                    self.states
                        .retain(|s| s.release((i2, j2), &mut custom).is_some());
                }
                custom
            }

            Press(i, j) => {
                let mut layer_stack = self.trans_resolution_layer_order().into_iter();
                if let Some(tde) = self.tap_dance_eager {
                    if (i, j) == self.last_press_tracker.coord && !tde.is_expired() {
                        let custom = self.do_action(
                            tde.actions[usize::from(tde.num_taps)],
                            (i, j),
                            queue.since,
                            false,
                            &mut layer_stack.skip(1),
                        );
                        // unwrap is here because tde cannot be ref mut
                        self.tap_dance_eager.as_mut().expect("some").incr_taps();
                        custom
                    } else {
                        // i == 0 means real key, i == 1 means fake key. Let fake keys do whatever, but
                        // interrupt tap-dance-eager if real key.
                        if i == 0 {
                            // unwrap is here because tde cannot be ref mut
                            self.tap_dance_eager.as_mut().expect("some").set_expired();
                        }
                        self.do_action(&Action::Trans, (i, j), queue.since, false, &mut layer_stack)
                    }
                } else {
                    self.do_action(&Action::Trans, (i, j), queue.since, false, &mut layer_stack)
                }
            }
        }
    }
    /// Register a key event.
    pub fn event(&mut self, event: Event) {
        if let Event::Press(x, y) = event {
            self.historical_inputs.push_front((x, y));
        }
        if let Some(queued) = self.queue.push_back(event.into()) {
            for i in -1..(EXTRA_WAITING_LEN as i8) {
                self.waiting_into_hold(i);
            }
            self.dequeue(queued);
        }
    }
    /// Resolve coordinate to first non-Trans actions.
    /// Trans on base layer, resolves to key from defsrc.  
    fn resolve_coord(
        &self,
        coord: KCoord,
        layer_stack: &mut (impl Iterator<Item = usize> + Clone),
    ) -> &'a Action<'a, T> {
        use crate::action::Action::*;
        let x = coord.0 as usize;
        let y = coord.1 as usize;
        assert!(x <= self.layers[0].len());
        assert!(y <= self.layers[0][0].len());
        for layer in layer_stack {
            assert!(layer <= self.layers.len());
            let action = &self.layers[layer][x][y];
            match action {
                Trans => continue,
                action => return action,
            }
        }
        if x == 0 {
            &self.src_keys[y]
        } else {
            &NoOp
        }
    }
    fn do_action(
        &mut self,
        action: &'a Action<'a, T>,
        coord: KCoord,
        delay: u16,
        is_oneshot: bool,
        layer_stack: &mut (impl Iterator<Item = usize> + Clone), // used to resolve Trans action
    ) -> CustomEvent<'a, T> {
<<<<<<< HEAD
        let mut action = action;
        if let Trans = action {
            action = self.resolve_coord(coord, layer_stack);
        }
        let action = action;

        self.clear_and_handle_waiting(action);
=======
>>>>>>> 9205c501
        if self.last_press_tracker.coord != coord {
            self.last_press_tracker.tap_hold_timeout = 0;
        }
        use Action::*;
        self.states.retain(|s| match s {
            NormalKey { flags, .. } => !flags.clear_on_next_action(),
            _ => true,
        });
        match action {
            NoOp => {
                if !is_oneshot {
                    self.oneshot
                        .handle_press(OneShotHandlePressKey::Other(coord));
                }
                self.rpt_action = Some(action);
            }
            Trans => {
                // Transparent action should be resolved to non-transparent one near the top
                // of `do_action`.
                unreachable!("Trans action should have been resolved earlier")
            }
            Repeat => {
                // Notes around repeat:
                //
                // Though this action seems conceptually simple, in reality there are a lot of
                // decisions to be made around how exactly actions repeat. For example: in a
                // tap-dance action, would one expect the tap-dance to be repeated or the inner
                // action that was most activated within the tap-dance?
                //
                // Currently the answer to these questions is: what is easy/possible to do? E.g.
                // fork and switch are inconsistent with each other even though the actions are
                // conceptually very similar. This is because switch can potentially activate
                // multiple actions (but not always), so uses the action queue, while fork does
                // not. As another example, tap-dance and tap-hold will repeat the inner action and
                // not the outer (tap-dance|hold) but multi will repeat the entire outer multi
                // action.
                if let Some(ac) = self.rpt_action {
                    self.do_action(ac, coord, delay, is_oneshot, &mut std::iter::empty());
                }
            }
            HoldTap(HoldTapAction {
                timeout,
                hold,
                tap,
                timeout_action,
                config,
                tap_hold_interval,
            }) => {
                let mut custom = CustomEvent::NoEvent;
                if *tap_hold_interval == 0
                    || coord != self.last_press_tracker.coord
                    || self.last_press_tracker.tap_hold_timeout == 0
                {
                    let waiting: WaitingState<T> = WaitingState {
                        coord,
                        timeout: if self.quick_tap_hold_timeout {
                            timeout.saturating_sub(delay)
                        } else {
                            *timeout
                        },
                        delay,
                        ticks: 0,
                        hold,
                        tap,
                        timeout_action,
                        config: WaitingConfig::HoldTap(*config),
<<<<<<< HEAD
                        layer_stack: layer_stack.collect(),
=======
                        prev_queue_len: QueueLen::MAX,
>>>>>>> 9205c501
                    };
                    if self.waiting.is_some() {
                        self.extra_waiting.push_back(waiting);
                    } else {
                        self.waiting = Some(waiting);
                    }
                    self.last_press_tracker.tap_hold_timeout = *tap_hold_interval;
                } else {
                    self.last_press_tracker.tap_hold_timeout = 0;
                    custom.update(self.do_action(tap, coord, delay, is_oneshot, layer_stack));
                }
                // Need to set tap_hold_tracker coord AFTER the checks.
                self.last_press_tracker.coord = coord;
                return custom;
            }
            &OneShot(oneshot) => {
                self.last_press_tracker.coord = coord;
                let custom =
                    self.do_action(oneshot.action, coord, delay, true, &mut std::iter::empty());
                // Note - set rpt_action after doing the inner oneshot action. This means that the
                // whole oneshot will be repeated by rpt-any rather than only the inner action.
                self.rpt_action = Some(action);
                self.oneshot
                    .handle_press(OneShotHandlePressKey::OneShotKey(coord));
                self.oneshot.timeout = oneshot.timeout;
                self.oneshot.end_config = oneshot.end_config;
                if let Some(overflow) = self.oneshot.keys.push_back((coord.0, coord.1)) {
                    self.event(Event::Release(overflow.0, overflow.1));
                }
                return custom;
            }
            &TapDance(td) => {
                self.last_press_tracker.coord = coord;
                match td.config {
                    TapDanceConfig::Lazy => {
                        self.waiting = Some(WaitingState {
                            coord,
                            timeout: td.timeout,
                            delay,
                            ticks: 0,
                            hold: &Action::NoOp,
                            tap: &Action::NoOp,
                            timeout_action: &Action::NoOp,
                            config: WaitingConfig::TapDance(TapDanceState {
                                actions: td.actions,
                                timeout: td.timeout,
                                num_taps: 1,
                            }),
<<<<<<< HEAD
                            layer_stack: layer_stack.collect(),
=======
                            prev_queue_len: QueueLen::MAX,
>>>>>>> 9205c501
                        });
                    }
                    TapDanceConfig::Eager => {
                        match self.tap_dance_eager {
                            None => {
                                self.tap_dance_eager = Some(TapDanceEagerState {
                                    coord,
                                    actions: td.actions,
                                    timeout: td.timeout,
                                    orig_timeout: td.timeout,
                                    num_taps: 1,
                                })
                            }
                            Some(tde) => {
                                if tde.coord != coord {
                                    self.tap_dance_eager = Some(TapDanceEagerState {
                                        coord,
                                        actions: td.actions,
                                        timeout: td.timeout,
                                        orig_timeout: td.timeout,
                                        num_taps: 1,
                                    });
                                }
                            }
                        };
                        // layer_stack.next();
                        self.do_action(td.actions[0], coord, delay, false, layer_stack);
                    }
                }
            }
            &Chords(chords) => {
                self.last_press_tracker.coord = coord;
                self.waiting = Some(WaitingState {
                    coord,
                    timeout: chords.timeout,
                    delay,
                    ticks: 0,
                    hold: &Action::NoOp,
                    tap: &Action::NoOp,
                    timeout_action: &Action::NoOp,
                    config: WaitingConfig::Chord(chords),
<<<<<<< HEAD
                    layer_stack: layer_stack.collect(),
=======
                    prev_queue_len: QueueLen::MAX,
>>>>>>> 9205c501
                });
            }
            &KeyCode(keycode) => {
                self.last_press_tracker.coord = coord;
                // Most-recent-first!
                self.historical_keys.push_front(keycode);
                let _ = self.states.push(NormalKey {
                    coord,
                    keycode,
                    flags: NormalKeyFlags(0),
                });
                let mut oneshot_coords = ArrayDeque::new();
                if !is_oneshot {
                    oneshot_coords = self
                        .oneshot
                        .handle_press(OneShotHandlePressKey::Other(coord));
                }
                if oneshot_coords.is_empty() {
                    self.rpt_action = Some(action);
                } else {
                    self.rpt_action = None;
                    unsafe {
                        self.rpt_multikey_key_buffer.clear();
                        for kc in self
                            .states
                            .iter()
                            .filter_map(|kc| State::keycode_in_coords(kc, &oneshot_coords))
                        {
                            self.rpt_multikey_key_buffer.push(kc);
                        }
                        self.rpt_multikey_key_buffer.push(keycode);
                        self.rpt_action = Some(self.rpt_multikey_key_buffer.get_ref());
                    }
                }
            }
            &MultipleKeyCodes(v) => {
                self.last_press_tracker.coord = coord;
                for &keycode in *v {
                    self.historical_keys.push_front(keycode);
                    let _ = self.states.push(NormalKey {
                        coord,
                        keycode,
                        // In Kanata, this action is only ever used with output chords. Output
                        // chords within a one-shot are ignored because someone might do something
                        // like (one-shot C-S-lalt to get 3 modifiers. These are probably intended
                        // to remain held. However, other output chords are usually used to type
                        // symbols or accented characters, e.g. S-1 or RA-a. Clearing chord keys on
                        // the next action allows a subsequent typed key to not have modifiers
                        // alongside it. But if the symbol or accented character is held down, key
                        // repeat works just fine.
                        flags: NormalKeyFlags(if is_oneshot {
                            0
                        } else {
                            NORMAL_KEY_FLAG_CLEAR_ON_NEXT_ACTION
                        }),
                    });
                }

                let mut oneshot_coords = ArrayDeque::new();
                if !is_oneshot {
                    oneshot_coords = self
                        .oneshot
                        .handle_press(OneShotHandlePressKey::Other(coord));
                }
                if oneshot_coords.is_empty() {
                    self.rpt_action = Some(action);
                } else {
                    self.rpt_action = None;
                    unsafe {
                        self.rpt_multikey_key_buffer.clear();
                        for kc in self
                            .states
                            .iter()
                            .filter_map(|s| s.keycode_in_coords(&oneshot_coords))
                        {
                            self.rpt_multikey_key_buffer.push(kc);
                        }
                        for &keycode in *v {
                            self.rpt_multikey_key_buffer.push(keycode);
                        }
                        self.rpt_action = Some(self.rpt_multikey_key_buffer.get_ref());
                    }
                }
            }
            &MultipleActions(v) => {
                self.last_press_tracker.coord = coord;
                let mut custom = CustomEvent::NoEvent;
                for action in *v {
                    custom.update(self.do_action(
                        action,
                        coord,
                        delay,
                        is_oneshot,
                        &mut layer_stack.clone(),
                    ));
                }
                // Save the whole multi action instead of the final action in multi so that Repeat
                // repeats all of the actions in this multi.
                self.rpt_action = Some(action);
                return custom;
            }
            Sequence { events } => {
                self.active_sequences.push_back(SequenceState {
                    cur_event: None,
                    delay: 0,
                    tapped: None,
                    remaining_events: events,
                });
                if !is_oneshot {
                    self.oneshot
                        .handle_press(OneShotHandlePressKey::Other(coord));
                }
                self.rpt_action = Some(action);
            }
            RepeatableSequence { events } => {
                self.active_sequences.push_back(SequenceState {
                    cur_event: None,
                    delay: 0,
                    tapped: None,
                    remaining_events: events,
                });
                let _ = self.states.push(RepeatingSequence {
                    sequence: events,
                    coord,
                });
                if !is_oneshot {
                    self.oneshot
                        .handle_press(OneShotHandlePressKey::Other(coord));
                }
                self.rpt_action = Some(action);
            }
            CancelSequences => {
                // Clear any and all running sequences then clean up any leftover FakeKey events
                self.active_sequences.clear();
                for fake_key in self.states.clone().iter() {
                    if let FakeKey { keycode } = *fake_key {
                        self.states.retain(|s| s.seq_release(keycode).is_some());
                    }
                }
                if !is_oneshot {
                    self.oneshot
                        .handle_press(OneShotHandlePressKey::Other(coord));
                }
                self.rpt_action = Some(action);
            }
            &Layer(value) => {
                self.last_press_tracker.coord = coord;
                let _ = self.states.push(LayerModifier { value, coord });
                if !is_oneshot {
                    self.oneshot
                        .handle_press(OneShotHandlePressKey::Other(coord));
                }
                // Notably missing in Layer and below in DefaultLayer is setting rpt_action. This
                // is so that if the Repeat key is on a different layer than the base, it can still
                // be used to repeat the previous non-layer-changing action.
            }
            DefaultLayer(value) => {
                self.last_press_tracker.coord = coord;
                self.set_default_layer(*value);
                if !is_oneshot {
                    self.oneshot
                        .handle_press(OneShotHandlePressKey::Other(coord));
                }
            }
            Custom(value) => {
                self.last_press_tracker.coord = coord;
                if !is_oneshot {
                    self.oneshot
                        .handle_press(OneShotHandlePressKey::Other(coord));
                }
                self.rpt_action = Some(action);
                if self.states.push(State::Custom { value, coord }).is_ok() {
                    return CustomEvent::Press(value);
                }
            }
            ReleaseState(rs) => {
                self.states.retain(|s| s.release_state(*rs).is_some());
                if !is_oneshot {
                    self.oneshot
                        .handle_press(OneShotHandlePressKey::Other(coord));
                }
                self.rpt_action = Some(action);
            }
            Fork(fcfg) => {
                let ret = match self.states.iter().any(|s| match s {
                    NormalKey { keycode, .. } | FakeKey { keycode } => {
                        fcfg.right_triggers.contains(keycode)
                    }
                    _ => false,
                }) {
                    false => {
                        self.do_action(&fcfg.left, coord, delay, false, &mut layer_stack.clone())
                    }
                    true => {
                        self.do_action(&fcfg.right, coord, delay, false, &mut layer_stack.clone())
                    }
                };
                // Repeat the fork rather than the terminal action.
                self.rpt_action = Some(action);
                return ret;
            }
            Switch(sw) => {
                let active_keys = self.states.iter().filter_map(State::keycode);
                let active_coords = self.states.iter().filter_map(State::coord);
                let historical_keys = self.historical_keys.iter_hevents();
                let historical_coords = self.historical_inputs.iter_hevents();
                let action_queue = &mut self.action_queue;
                for ac in sw.actions(
                    active_keys,
                    active_coords,
                    historical_keys,
                    historical_coords,
                ) {
                    action_queue.push_back(Some((coord, 0, ac)));
                }
                // Switch is not properly repeatable. This has to use the action queue for the
                // purpose of proper Custom action handling, because a single switch action can
                // activate multiple inner actions. But because of the use of the action queue,
                // switch has no way to set `rpt_action` after the queue is depleted. I suppose
                // that can be fixable, but for now will keep it as-is.
            }
        }
        CustomEvent::NoEvent
    }

<<<<<<< HEAD
    /// Clear the waiting state if it is about to be overwritten by a new waiting state.
    ///
    /// If something is waiting **and** another waiting action is currently being activated, that
    /// probably means that there were multiple actions in the action queue caused by a single
    /// terminal state. In this scenario, do some sensible default for the waiting state and end it
    /// early, since a new action should interrupt the waiting action anyway.
    ///
    /// Another potential concern is if there is some processing in the event queue that needs to
    /// happen as part of the cleanup, i.e. the code runs in `handle_tap_dance`, `handle_chord`
    /// where some queued events are consumed. I'm fairly sure that there is no extra processing
    /// that needs to happen. Actions in the action queue should be activated on subsequent ticks
    /// with no room for key events to be a factor when handling this case.
    fn clear_and_handle_waiting(&mut self, action: &'a Action<'a, T>) {
        if !matches!(
            action,
            Action::HoldTap(_) | Action::TapDance(_) | Action::Chords(_)
        ) {
            return;
        }
        let mut waiting_action = None;
        if let Some(waiting) = &self.waiting {
            waiting_action = match waiting.config {
                WaitingConfig::HoldTap(_) => Some((waiting.tap, waiting.coord, waiting.delay)),
                WaitingConfig::TapDance(tdc) => {
                    Some((tdc.actions[0], waiting.coord, waiting.delay))
                }
                WaitingConfig::Chord(_) => None,
            };
            self.waiting = None;
        };
        if let Some((action, coord, delay)) = waiting_action {
            self.do_action(
                action,
                coord,
                delay,
                false,
                &mut self.trans_resolution_layer_order().into_iter().skip(1),
            );
        };
    }

=======
>>>>>>> 9205c501
    /// Obtain the index of the current active layer
    pub fn current_layer(&self) -> usize {
        self.states
            .iter()
            .rev()
            .find_map(State::get_layer)
            .unwrap_or(self.default_layer)
    }

    pub fn active_held_layers(&self) -> impl Iterator<Item = usize> + Clone + '_ {
        self.states.iter().filter_map(State::get_layer).rev()
    }

    /// Returns a list indices of layers that should be used for [`Action::Trans`] resolution.
    pub fn trans_resolution_layer_order(&self) -> std::vec::Vec<usize> {
        if self.trans_resolution_behavior_v2 {
            self.active_held_layers()
                .chain([self.default_layer])
                .collect()
        } else {
            vec![self.default_layer]
        }
    }

    /// Sets the default layer for the layout
    pub fn set_default_layer(&mut self, value: usize) {
        if value < self.layers.len() {
            self.default_layer = value
        }
    }
}

#[cfg(test)]
mod test {
    extern crate std;
    use super::{Event::*, Layout, *};
    use crate::action::Action::*;
    use crate::action::HoldTapConfig;
    use crate::action::{k, l};
    use crate::key_code::KeyCode;
    use crate::key_code::KeyCode::*;
    use std::collections::BTreeSet;

    #[track_caller]
    fn assert_keys(expected: &[KeyCode], iter: impl Iterator<Item = KeyCode>) {
        let expected: BTreeSet<_> = expected.iter().copied().collect();
        let tested = iter.collect();
        assert_eq!(expected, tested);
    }

    #[test]
    fn basic_hold_tap() {
        static LAYERS: Layers<2, 1> = &[
            [[
                HoldTap(&HoldTapAction {
                    timeout: 200,
                    hold: l(1),
                    tap: k(Space),
                    timeout_action: k(RShift),
                    config: HoldTapConfig::Default,
                    tap_hold_interval: 0,
                }),
                HoldTap(&HoldTapAction {
                    timeout: 200,
                    hold: k(LCtrl),
                    timeout_action: k(LShift),
                    tap: k(Enter),
                    config: HoldTapConfig::Default,
                    tap_hold_interval: 0,
                }),
            ]],
            [[Trans, MultipleKeyCodes(&[LCtrl, Enter].as_slice())]],
        ];
        let mut layout = Layout::new(&LAYERS);
        assert_eq!(CustomEvent::NoEvent, layout.tick());
        assert_keys(&[], layout.keycodes());
        layout.event(Press(0, 1));
        assert_eq!(CustomEvent::NoEvent, layout.tick());
        assert_keys(&[], layout.keycodes());
        layout.event(Press(0, 0));
        assert_eq!(CustomEvent::NoEvent, layout.tick());
        assert_keys(&[], layout.keycodes());
        layout.event(Release(0, 0));
        for _ in 0..197 {
            assert_eq!(CustomEvent::NoEvent, layout.tick());
            assert_keys(&[], layout.keycodes());
        }
        assert_eq!(CustomEvent::NoEvent, layout.tick());
        assert_keys(&[], layout.keycodes());
        assert_eq!(CustomEvent::NoEvent, layout.tick());
        assert_keys(&[LShift], layout.keycodes());
        assert_eq!(CustomEvent::NoEvent, layout.tick());
        assert_keys(&[LShift], layout.keycodes());
        assert_eq!(CustomEvent::NoEvent, layout.tick());
        assert_keys(&[LShift, Space], layout.keycodes());
        assert_eq!(CustomEvent::NoEvent, layout.tick());
        assert_keys(&[LShift], layout.keycodes());
        layout.event(Release(0, 1));
        assert_eq!(CustomEvent::NoEvent, layout.tick());
        assert_keys(&[], layout.keycodes());
    }

    #[test]
    fn basic_hold_tap_timeout() {
        static LAYERS: Layers<2, 1> = &[
            [[
                HoldTap(&HoldTapAction {
                    timeout: 200,
                    hold: l(1),
                    tap: k(Space),
                    timeout_action: l(1),
                    config: HoldTapConfig::Default,
                    tap_hold_interval: 0,
                }),
                HoldTap(&HoldTapAction {
                    timeout: 200,
                    hold: k(LCtrl),
                    timeout_action: k(LCtrl),
                    tap: k(Enter),
                    config: HoldTapConfig::Default,
                    tap_hold_interval: 0,
                }),
            ]],
            [[Trans, MultipleKeyCodes(&[LCtrl, Enter].as_slice())]],
        ];
        let mut layout = Layout::new(&LAYERS);
        assert_eq!(CustomEvent::NoEvent, layout.tick());
        assert_keys(&[], layout.keycodes());
        layout.event(Press(0, 1));
        assert_eq!(CustomEvent::NoEvent, layout.tick());
        assert_keys(&[], layout.keycodes());
        layout.event(Press(0, 0));
        assert_eq!(CustomEvent::NoEvent, layout.tick());
        assert_keys(&[], layout.keycodes());
        layout.event(Release(0, 0));
        for _ in 0..197 {
            assert_eq!(CustomEvent::NoEvent, layout.tick());
            assert_keys(&[], layout.keycodes());
        }
        assert_eq!(CustomEvent::NoEvent, layout.tick());
        assert_keys(&[], layout.keycodes());
        assert_eq!(CustomEvent::NoEvent, layout.tick());
        assert_keys(&[LCtrl], layout.keycodes());
        assert_eq!(CustomEvent::NoEvent, layout.tick());
        assert_keys(&[LCtrl], layout.keycodes());
        assert_eq!(CustomEvent::NoEvent, layout.tick());
        assert_keys(&[LCtrl, Space], layout.keycodes());
        assert_eq!(CustomEvent::NoEvent, layout.tick());
        assert_keys(&[LCtrl], layout.keycodes());
        layout.event(Release(0, 1));
        assert_eq!(CustomEvent::NoEvent, layout.tick());
        assert_keys(&[], layout.keycodes());
    }

    #[test]
    fn hold_tap_interleaved_timeout() {
        static LAYERS: Layers<2, 1> = &[[[
            HoldTap(&HoldTapAction {
                timeout: 200,
                hold: k(LAlt),
                timeout_action: k(LAlt),
                tap: k(Space),
                config: HoldTapConfig::Default,
                tap_hold_interval: 0,
            }),
            HoldTap(&HoldTapAction {
                timeout: 20,
                hold: k(LCtrl),
                timeout_action: k(LCtrl),
                tap: k(Enter),
                config: HoldTapConfig::Default,
                tap_hold_interval: 0,
            }),
        ]]];
        let mut layout = Layout::new(&LAYERS);
        assert_eq!(CustomEvent::NoEvent, layout.tick());
        assert_keys(&[], layout.keycodes());
        layout.event(Press(0, 0));
        assert_eq!(CustomEvent::NoEvent, layout.tick());
        assert_keys(&[], layout.keycodes());
        layout.event(Press(0, 1));
        for _ in 0..15 {
            assert_eq!(CustomEvent::NoEvent, layout.tick());
            assert_keys(&[], layout.keycodes());
        }
        layout.event(Release(0, 0));
        assert_eq!(CustomEvent::NoEvent, layout.tick());
        assert_keys(&[Space], layout.keycodes());
        for _ in 0..10 {
            assert_eq!(CustomEvent::NoEvent, layout.tick());
            assert_keys(&[Space], layout.keycodes());
        }
        layout.event(Release(0, 1));
        assert_eq!(CustomEvent::NoEvent, layout.tick());
        assert_keys(&[Space, LCtrl], layout.keycodes());
        assert_eq!(CustomEvent::NoEvent, layout.tick());
        assert_keys(&[LCtrl], layout.keycodes());
        assert_eq!(CustomEvent::NoEvent, layout.tick());
        assert_keys(&[], layout.keycodes());
        assert_eq!(CustomEvent::NoEvent, layout.tick());
        assert_keys(&[], layout.keycodes());
    }

    #[test]
    fn hold_on_press() {
        static LAYERS: Layers<2, 1> = &[[[
            HoldTap(&HoldTapAction {
                timeout: 200,
                hold: k(LAlt),
                timeout_action: k(LAlt),
                tap: k(Space),
                config: HoldTapConfig::HoldOnOtherKeyPress,
                tap_hold_interval: 0,
            }),
            k(Enter),
        ]]];
        let mut layout = Layout::new(&LAYERS);

        // Press another key before timeout
        assert_eq!(CustomEvent::NoEvent, layout.tick());
        assert_keys(&[], layout.keycodes());
        layout.event(Press(0, 0));
        assert_eq!(CustomEvent::NoEvent, layout.tick());
        assert_keys(&[], layout.keycodes());
        layout.event(Press(0, 1));
        assert_eq!(CustomEvent::NoEvent, layout.tick());
        assert_keys(&[LAlt], layout.keycodes());
        assert_eq!(CustomEvent::NoEvent, layout.tick());
        assert_keys(&[LAlt, Enter], layout.keycodes());
        layout.event(Release(0, 0));
        assert_eq!(CustomEvent::NoEvent, layout.tick());
        assert_keys(&[Enter], layout.keycodes());
        layout.event(Release(0, 1));
        assert_eq!(CustomEvent::NoEvent, layout.tick());
        assert_keys(&[], layout.keycodes());
        assert_eq!(CustomEvent::NoEvent, layout.tick());
        assert_keys(&[], layout.keycodes());

        // Press another key after timeout
        assert_eq!(CustomEvent::NoEvent, layout.tick());
        assert_keys(&[], layout.keycodes());
        layout.event(Press(0, 0));
        for _ in 0..200 {
            assert_eq!(CustomEvent::NoEvent, layout.tick());
            assert_keys(&[], layout.keycodes());
        }
        assert_eq!(CustomEvent::NoEvent, layout.tick());
        assert_keys(&[LAlt], layout.keycodes());
        layout.event(Press(0, 1));
        assert_eq!(CustomEvent::NoEvent, layout.tick());
        assert_keys(&[LAlt, Enter], layout.keycodes());
        layout.event(Release(0, 0));
        assert_eq!(CustomEvent::NoEvent, layout.tick());
        assert_keys(&[Enter], layout.keycodes());
        layout.event(Release(0, 1));
        assert_eq!(CustomEvent::NoEvent, layout.tick());
        assert_keys(&[], layout.keycodes());
        assert_eq!(CustomEvent::NoEvent, layout.tick());
        assert_keys(&[], layout.keycodes());
    }

    #[test]
    fn permissive_hold() {
        static LAYERS: Layers<2, 1> = &[[[
            HoldTap(&HoldTapAction {
                timeout: 200,
                hold: k(LAlt),
                timeout_action: k(LAlt),
                tap: k(Space),
                config: HoldTapConfig::PermissiveHold,
                tap_hold_interval: 0,
            }),
            k(Enter),
        ]]];
        let mut layout = Layout::new(&LAYERS);

        // Press and release another key before timeout
        assert_eq!(CustomEvent::NoEvent, layout.tick());
        assert_keys(&[], layout.keycodes());
        layout.event(Press(0, 0));
        assert_eq!(CustomEvent::NoEvent, layout.tick());
        assert_keys(&[], layout.keycodes());
        layout.event(Press(0, 1));
        assert_eq!(CustomEvent::NoEvent, layout.tick());
        assert_keys(&[], layout.keycodes());
        layout.event(Release(0, 1));
        assert_eq!(CustomEvent::NoEvent, layout.tick());
        assert_keys(&[LAlt], layout.keycodes());
        assert_eq!(CustomEvent::NoEvent, layout.tick());
        assert_keys(&[LAlt, Enter], layout.keycodes());
        assert_eq!(CustomEvent::NoEvent, layout.tick());
        assert_keys(&[LAlt], layout.keycodes());
        assert_eq!(CustomEvent::NoEvent, layout.tick());
        assert_keys(&[LAlt], layout.keycodes());
        layout.event(Release(0, 0));
        assert_eq!(CustomEvent::NoEvent, layout.tick());
        assert_keys(&[], layout.keycodes());
        assert_eq!(CustomEvent::NoEvent, layout.tick());
        assert_keys(&[], layout.keycodes());
    }

    #[test]
    fn simultaneous_hold() {
        static LAYERS: Layers<3, 1> = &[[[
            HoldTap(&HoldTapAction {
                timeout: 200,
                hold: k(LAlt),
                timeout_action: k(LAlt),
                tap: k(Space),
                config: HoldTapConfig::Default,
                tap_hold_interval: 0,
            }),
            HoldTap(&HoldTapAction {
                timeout: 200,
                hold: k(RAlt),
                timeout_action: k(RAlt),
                tap: k(A),
                config: HoldTapConfig::Default,
                tap_hold_interval: 0,
            }),
            HoldTap(&HoldTapAction {
                timeout: 200,
                hold: k(LCtrl),
                timeout_action: k(LCtrl),
                tap: k(A),
                config: HoldTapConfig::Default,
                tap_hold_interval: 0,
            }),
        ]]];
        let mut layout = Layout::new(&LAYERS);
        layout.quick_tap_hold_timeout = true;

        // Press and release another key before timeout
        assert_eq!(CustomEvent::NoEvent, layout.tick());
        assert_keys(&[], layout.keycodes());
        layout.event(Press(0, 0));
        assert_eq!(CustomEvent::NoEvent, layout.tick());
        assert_keys(&[], layout.keycodes());
        layout.event(Press(0, 1));
        assert_eq!(CustomEvent::NoEvent, layout.tick());
        assert_keys(&[], layout.keycodes());
        layout.event(Press(0, 2));
        assert_eq!(CustomEvent::NoEvent, layout.tick());
        assert_keys(&[], layout.keycodes());

        for _ in 0..196 {
            assert_eq!(CustomEvent::NoEvent, layout.tick());
            assert_keys(&[], layout.keycodes());
        }
        assert_eq!(CustomEvent::NoEvent, layout.tick());
        assert_keys(&[LAlt], layout.keycodes());
        assert_eq!(CustomEvent::NoEvent, layout.tick());
        assert_keys(&[LAlt], layout.keycodes());
        assert_eq!(CustomEvent::NoEvent, layout.tick());
        assert_keys(&[LAlt, RAlt], layout.keycodes());
        assert_eq!(CustomEvent::NoEvent, layout.tick());
        assert_keys(&[LAlt, RAlt], layout.keycodes());
        assert_eq!(CustomEvent::NoEvent, layout.tick());
        assert_keys(&[LAlt, RAlt, LCtrl], layout.keycodes());
    }

    #[test]
    fn multiple_actions() {
        static LAYERS: Layers<2, 1> = &[
            [[MultipleActions(&[l(1), k(LShift)].as_slice()), k(F)]],
            [[Trans, k(E)]],
        ];
        let mut layout = Layout::new(&LAYERS);
        assert_eq!(CustomEvent::NoEvent, layout.tick());
        assert_keys(&[], layout.keycodes());
        layout.event(Press(0, 0));
        assert_eq!(CustomEvent::NoEvent, layout.tick());
        assert_keys(&[LShift], layout.keycodes());
        layout.event(Press(0, 1));
        assert_eq!(CustomEvent::NoEvent, layout.tick());
        assert_keys(&[LShift, E], layout.keycodes());
        layout.event(Release(0, 1));
        layout.event(Release(0, 0));
        assert_eq!(CustomEvent::NoEvent, layout.tick());
        assert_keys(&[LShift], layout.keycodes());
        assert_eq!(CustomEvent::NoEvent, layout.tick());
        assert_keys(&[], layout.keycodes());
    }

    #[test]
    fn custom() {
        static LAYERS: Layers<1, 1, i32> = &[[[Action::Custom(42)]]];
        let mut layout = Layout::new(&LAYERS);
        assert_eq!(CustomEvent::NoEvent, layout.tick());
        assert_keys(&[], layout.keycodes());

        // Custom event
        layout.event(Press(0, 0));
        assert_eq!(CustomEvent::Press(&42), layout.tick());
        assert_keys(&[], layout.keycodes());

        // nothing more
        assert_eq!(CustomEvent::NoEvent, layout.tick());
        assert_keys(&[], layout.keycodes());

        // release custom
        layout.event(Release(0, 0));
        assert_eq!(CustomEvent::Release(&42), layout.tick());
        assert_keys(&[], layout.keycodes());
    }

    #[test]
    fn multiple_layers() {
        static LAYERS: Layers<2, 1> = &[
            [[l(1), l(2)]],
            [[k(A), l(3)]],
            [[l(0), k(B)]],
            [[k(C), k(D)]],
        ];
        let mut layout = Layout::new(&LAYERS);
        assert_eq!(CustomEvent::NoEvent, layout.tick());
        assert_eq!(0, layout.current_layer());
        assert_keys(&[], layout.keycodes());

        // press L1
        layout.event(Press(0, 0));
        assert_eq!(CustomEvent::NoEvent, layout.tick());
        assert_eq!(1, layout.current_layer());
        assert_keys(&[], layout.keycodes());
        // press L3 on L1
        layout.event(Press(0, 1));
        assert_eq!(CustomEvent::NoEvent, layout.tick());
        assert_eq!(3, layout.current_layer());
        assert_keys(&[], layout.keycodes());
        // release L1, still on l3
        layout.event(Release(0, 0));
        assert_eq!(CustomEvent::NoEvent, layout.tick());
        assert_eq!(3, layout.current_layer());
        assert_keys(&[], layout.keycodes());
        // press and release C on L3
        layout.event(Press(0, 0));
        assert_eq!(CustomEvent::NoEvent, layout.tick());
        assert_keys(&[C], layout.keycodes());
        layout.event(Release(0, 0));
        assert_eq!(CustomEvent::NoEvent, layout.tick());
        assert_keys(&[], layout.keycodes());
        // release L3, back to L0
        layout.event(Release(0, 1));
        assert_eq!(CustomEvent::NoEvent, layout.tick());
        assert_eq!(0, layout.current_layer());
        assert_keys(&[], layout.keycodes());

        // back to empty, going to L2
        layout.event(Press(0, 1));
        assert_eq!(CustomEvent::NoEvent, layout.tick());
        assert_eq!(2, layout.current_layer());
        assert_keys(&[], layout.keycodes());
        // and press the L0 key on L2
        layout.event(Press(0, 0));
        assert_eq!(CustomEvent::NoEvent, layout.tick());
        assert_eq!(0, layout.current_layer());
        assert_keys(&[], layout.keycodes());
        // release the L0, back to L2
        layout.event(Release(0, 0));
        assert_eq!(CustomEvent::NoEvent, layout.tick());
        assert_eq!(2, layout.current_layer());
        assert_keys(&[], layout.keycodes());
        // release the L2, back to L0
        layout.event(Release(0, 1));
        assert_eq!(CustomEvent::NoEvent, layout.tick());
        assert_eq!(0, layout.current_layer());
        assert_keys(&[], layout.keycodes());
    }

    #[test]
    fn custom_handler() {
        fn always_tap(_: QueuedIter) -> (Option<WaitingAction>, bool) {
            (Some(WaitingAction::Tap), false)
        }
        fn always_hold(_: QueuedIter) -> (Option<WaitingAction>, bool) {
            (Some(WaitingAction::Hold), false)
        }
        fn always_nop(_: QueuedIter) -> (Option<WaitingAction>, bool) {
            (Some(WaitingAction::NoOp), false)
        }
        fn always_none(_: QueuedIter) -> (Option<WaitingAction>, bool) {
            (None, false)
        }
        static LAYERS: Layers<4, 1> = &[[[
            HoldTap(&HoldTapAction {
                timeout: 200,
                hold: k(Kb1),
                timeout_action: k(Kb1),
                tap: k(Kb0),
                config: HoldTapConfig::Custom(&always_tap),
                tap_hold_interval: 0,
            }),
            HoldTap(&HoldTapAction {
                timeout: 200,
                hold: k(Kb3),
                timeout_action: k(Kb3),
                tap: k(Kb2),
                config: HoldTapConfig::Custom(&always_hold),
                tap_hold_interval: 0,
            }),
            HoldTap(&HoldTapAction {
                timeout: 200,
                hold: k(Kb5),
                timeout_action: k(Kb5),
                tap: k(Kb4),
                config: HoldTapConfig::Custom(&always_nop),
                tap_hold_interval: 0,
            }),
            HoldTap(&HoldTapAction {
                timeout: 200,
                hold: k(Kb7),
                timeout_action: k(Kb7),
                tap: k(Kb6),
                config: HoldTapConfig::Custom(&always_none),
                tap_hold_interval: 0,
            }),
        ]]];
        let mut layout = Layout::new(&LAYERS);
        assert_eq!(CustomEvent::NoEvent, layout.tick());
        assert_keys(&[], layout.keycodes());

        // Custom handler always taps
        layout.event(Press(0, 0));
        assert_eq!(CustomEvent::NoEvent, layout.tick());
        assert_keys(&[], layout.keycodes());
        assert_eq!(CustomEvent::NoEvent, layout.tick());
        assert_keys(&[Kb0], layout.keycodes());

        // nothing more
        layout.event(Release(0, 0));
        assert_eq!(CustomEvent::NoEvent, layout.tick());
        assert_keys(&[], layout.keycodes());

        // Custom handler always holds
        layout.event(Press(0, 1));
        assert_eq!(CustomEvent::NoEvent, layout.tick());
        assert_keys(&[], layout.keycodes());
        assert_eq!(CustomEvent::NoEvent, layout.tick());
        assert_keys(&[Kb3], layout.keycodes());

        // nothing more
        layout.event(Release(0, 1));
        assert_eq!(CustomEvent::NoEvent, layout.tick());
        assert_keys(&[], layout.keycodes());

        // Custom handler always prevents any event
        layout.event(Press(0, 2));
        assert_eq!(CustomEvent::NoEvent, layout.tick());
        assert_keys(&[], layout.keycodes());

        // even timeout does not trigger
        for _ in 0..200 {
            assert_eq!(CustomEvent::NoEvent, layout.tick());
            assert_keys(&[], layout.keycodes());
        }

        assert_eq!(CustomEvent::NoEvent, layout.tick());
        assert_keys(&[], layout.keycodes());

        // nothing more
        layout.event(Release(0, 2));
        assert_eq!(CustomEvent::NoEvent, layout.tick());
        assert_keys(&[], layout.keycodes());

        // Custom handler timeout fallback
        layout.event(Press(0, 3));
        assert_eq!(CustomEvent::NoEvent, layout.tick());
        assert_keys(&[], layout.keycodes());

        for _ in 0..199 {
            assert_eq!(CustomEvent::NoEvent, layout.tick());
            assert_keys(&[], layout.keycodes());
        }

        assert_eq!(CustomEvent::NoEvent, layout.tick());
        assert_keys(&[Kb7], layout.keycodes());
    }

    #[test]
    fn tap_hold_interval() {
        static LAYERS: Layers<2, 1> = &[[[
            HoldTap(&HoldTapAction {
                timeout: 200,
                hold: k(LAlt),
                timeout_action: k(LAlt),
                tap: k(Space),
                config: HoldTapConfig::Default,
                tap_hold_interval: 200,
            }),
            k(Enter),
        ]]];
        let mut layout = Layout::new(&LAYERS);

        // press and release the HT key, expect tap action
        assert_eq!(CustomEvent::NoEvent, layout.tick());
        assert_keys(&[], layout.keycodes());
        layout.event(Press(0, 0));
        assert_eq!(CustomEvent::NoEvent, layout.tick());
        assert_keys(&[], layout.keycodes());
        layout.event(Release(0, 0));
        assert_eq!(CustomEvent::NoEvent, layout.tick());
        assert_keys(&[Space], layout.keycodes());
        assert_eq!(CustomEvent::NoEvent, layout.tick());
        assert_keys(&[], layout.keycodes());

        // press again within tap_hold_interval, tap action should be in keycode immediately
        layout.event(Press(0, 0));
        assert_eq!(CustomEvent::NoEvent, layout.tick());
        assert_keys(&[Space], layout.keycodes());

        // tap action should continue to be in keycodes even after timeout
        for _ in 0..300 {
            assert_eq!(CustomEvent::NoEvent, layout.tick());
            assert_keys(&[Space], layout.keycodes());
        }
        layout.event(Release(0, 0));
        assert_eq!(CustomEvent::NoEvent, layout.tick());
        assert_keys(&[], layout.keycodes());

        // Press again. This is outside the tap_hold_interval window, so should result in hold
        // action.
        layout.event(Press(0, 0));
        for _ in 0..200 {
            assert_eq!(CustomEvent::NoEvent, layout.tick());
            assert_keys(&[], layout.keycodes());
        }
        assert_eq!(CustomEvent::NoEvent, layout.tick());
        assert_keys(&[LAlt], layout.keycodes());
        layout.event(Release(0, 0));
        assert_eq!(CustomEvent::NoEvent, layout.tick());
        assert_keys(&[], layout.keycodes());
    }

    #[test]
    fn tap_hold_interval_interleave() {
        static LAYERS: Layers<3, 1> = &[[[
            HoldTap(&HoldTapAction {
                timeout: 200,
                hold: k(LAlt),
                timeout_action: k(LAlt),
                tap: k(Space),
                config: HoldTapConfig::Default,
                tap_hold_interval: 200,
            }),
            k(Enter),
            HoldTap(&HoldTapAction {
                timeout: 200,
                hold: k(LAlt),
                timeout_action: k(LAlt),
                tap: k(Enter),
                config: HoldTapConfig::Default,
                tap_hold_interval: 200,
            }),
        ]]];
        let mut layout = Layout::new(&LAYERS);

        // press and release the HT key, expect tap action
        assert_eq!(CustomEvent::NoEvent, layout.tick());
        assert_keys(&[], layout.keycodes());
        layout.event(Press(0, 0));
        assert_eq!(CustomEvent::NoEvent, layout.tick());
        assert_keys(&[], layout.keycodes());
        layout.event(Release(0, 0));
        assert_eq!(CustomEvent::NoEvent, layout.tick());
        assert_keys(&[Space], layout.keycodes());
        assert_eq!(CustomEvent::NoEvent, layout.tick());
        assert_keys(&[], layout.keycodes());

        // press a different key in between
        layout.event(Press(0, 1));
        assert_eq!(CustomEvent::NoEvent, layout.tick());
        assert_keys(&[Enter], layout.keycodes());
        layout.event(Release(0, 1));
        assert_eq!(CustomEvent::NoEvent, layout.tick());
        assert_keys(&[], layout.keycodes());

        // press HT key again, should result in hold action
        layout.event(Press(0, 0));
        for _ in 0..200 {
            assert_eq!(CustomEvent::NoEvent, layout.tick());
            assert_keys(&[], layout.keycodes());
        }
        assert_eq!(CustomEvent::NoEvent, layout.tick());
        assert_keys(&[LAlt], layout.keycodes());
        layout.event(Release(0, 0));
        assert_eq!(CustomEvent::NoEvent, layout.tick());
        assert_keys(&[], layout.keycodes());

        // press HT key, press+release diff key, release HT key
        assert_eq!(CustomEvent::NoEvent, layout.tick());
        assert_keys(&[], layout.keycodes());
        layout.event(Press(0, 0));
        assert_eq!(CustomEvent::NoEvent, layout.tick());
        assert_keys(&[], layout.keycodes());
        layout.event(Press(0, 1));
        assert_eq!(CustomEvent::NoEvent, layout.tick());
        assert_keys(&[], layout.keycodes());
        layout.event(Release(0, 1));
        assert_eq!(CustomEvent::NoEvent, layout.tick());
        assert_keys(&[], layout.keycodes());
        layout.event(Release(0, 0));
        assert_eq!(CustomEvent::NoEvent, layout.tick());
        assert_keys(&[Space], layout.keycodes());
        assert_eq!(CustomEvent::NoEvent, layout.tick());
        assert_keys(&[Enter, Space], layout.keycodes());
        assert_eq!(CustomEvent::NoEvent, layout.tick());
        assert_keys(&[Space], layout.keycodes());
        assert_eq!(CustomEvent::NoEvent, layout.tick());
        assert_keys(&[], layout.keycodes());

        // press HT key again, should result in hold action
        layout.event(Press(0, 0));
        for _ in 0..200 {
            assert_eq!(CustomEvent::NoEvent, layout.tick());
            assert_keys(&[], layout.keycodes());
        }
        assert_eq!(CustomEvent::NoEvent, layout.tick());
        assert_keys(&[LAlt], layout.keycodes());
        layout.event(Release(0, 0));
        assert_eq!(CustomEvent::NoEvent, layout.tick());
        assert_keys(&[], layout.keycodes());

        // press HT key, press+release diff (HT) key, release HT key
        assert_eq!(CustomEvent::NoEvent, layout.tick());
        assert_keys(&[], layout.keycodes());
        layout.event(Press(0, 0));
        assert_eq!(CustomEvent::NoEvent, layout.tick());
        assert_keys(&[], layout.keycodes());
        layout.event(Press(0, 2));
        assert_eq!(CustomEvent::NoEvent, layout.tick());
        assert_keys(&[], layout.keycodes());
        layout.event(Release(0, 2));
        assert_eq!(CustomEvent::NoEvent, layout.tick());
        assert_keys(&[], layout.keycodes());
        layout.event(Release(0, 0));
        assert_eq!(CustomEvent::NoEvent, layout.tick());
        assert_keys(&[Space], layout.keycodes());
        assert_eq!(CustomEvent::NoEvent, layout.tick());
        assert_keys(&[Space], layout.keycodes());
        assert_eq!(CustomEvent::NoEvent, layout.tick());
        assert_keys(&[Enter, Space], layout.keycodes());
        assert_eq!(CustomEvent::NoEvent, layout.tick());
        assert_keys(&[Space], layout.keycodes());
        assert_eq!(CustomEvent::NoEvent, layout.tick());
        assert_keys(&[], layout.keycodes());

        // press HT key again, should result in hold action
        layout.event(Press(0, 0));
        for _ in 0..200 {
            assert_eq!(CustomEvent::NoEvent, layout.tick());
            assert_keys(&[], layout.keycodes());
        }
        assert_eq!(CustomEvent::NoEvent, layout.tick());
        assert_keys(&[LAlt], layout.keycodes());
    }

    #[test]
    fn tap_hold_interval_short_hold() {
        static LAYERS: Layers<1, 1> = &[[[HoldTap(&HoldTapAction {
            timeout: 50,
            hold: k(LAlt),
            timeout_action: k(LAlt),
            tap: k(Space),
            config: HoldTapConfig::Default,
            tap_hold_interval: 200,
        })]]];
        let mut layout = Layout::new(&LAYERS);

        // press and hold the HT key, expect hold action
        assert_eq!(CustomEvent::NoEvent, layout.tick());
        assert_keys(&[], layout.keycodes());
        layout.event(Press(0, 0));
        for _ in 0..50 {
            assert_eq!(CustomEvent::NoEvent, layout.tick());
            assert_keys(&[], layout.keycodes());
        }
        assert_eq!(CustomEvent::NoEvent, layout.tick());
        assert_keys(&[LAlt], layout.keycodes());
        layout.event(Release(0, 0));
        assert_eq!(CustomEvent::NoEvent, layout.tick());
        assert_keys(&[], layout.keycodes());

        // press and hold the HT key, expect hold action, even though it's within the
        // tap_hold_interval
        assert_eq!(CustomEvent::NoEvent, layout.tick());
        assert_keys(&[], layout.keycodes());
        layout.event(Press(0, 0));
        for _ in 0..50 {
            assert_eq!(CustomEvent::NoEvent, layout.tick());
            assert_keys(&[], layout.keycodes());
        }
        assert_eq!(CustomEvent::NoEvent, layout.tick());
        assert_keys(&[LAlt], layout.keycodes());
        layout.event(Release(0, 0));
        assert_eq!(CustomEvent::NoEvent, layout.tick());
        assert_keys(&[], layout.keycodes());
    }

    #[test]
    fn tap_hold_interval_different_hold() {
        static LAYERS: Layers<2, 1> = &[[[
            HoldTap(&HoldTapAction {
                timeout: 50,
                hold: k(LAlt),
                timeout_action: k(LAlt),
                tap: k(Space),
                config: HoldTapConfig::Default,
                tap_hold_interval: 200,
            }),
            HoldTap(&HoldTapAction {
                timeout: 200,
                hold: k(RAlt),
                timeout_action: k(RAlt),
                tap: k(Enter),
                config: HoldTapConfig::Default,
                tap_hold_interval: 200,
            }),
        ]]];
        let mut layout = Layout::new(&LAYERS);

        // press HT1, press HT2, release HT1 after hold timeout, release HT2, press HT2
        layout.event(Press(0, 0));
        layout.event(Press(0, 1));
        for _ in 0..50 {
            assert_eq!(CustomEvent::NoEvent, layout.tick());
            assert_keys(&[], layout.keycodes());
        }
        assert_eq!(CustomEvent::NoEvent, layout.tick());
        assert_keys(&[LAlt], layout.keycodes());
        layout.event(Release(0, 0));
        assert_eq!(CustomEvent::NoEvent, layout.tick());
        assert_keys(&[LAlt], layout.keycodes());
        layout.event(Release(0, 1));
        assert_eq!(CustomEvent::NoEvent, layout.tick());
        assert_keys(&[LAlt, Enter], layout.keycodes());
        assert_eq!(CustomEvent::NoEvent, layout.tick());
        assert_keys(&[Enter], layout.keycodes());
        // press HT2 again, should result in tap action
        layout.event(Press(0, 1));
        assert_eq!(CustomEvent::NoEvent, layout.tick());
        assert_keys(&[], layout.keycodes());

        for _ in 0..300 {
            assert_eq!(CustomEvent::NoEvent, layout.tick());
            assert_keys(&[Enter], layout.keycodes());
        }
    }

    #[test]
    fn one_shot() {
        static LAYERS: Layers<3, 1> = &[[[
            OneShot(&crate::action::OneShot {
                timeout: 100,
                action: &k(LShift),
                end_config: OneShotEndConfig::EndOnFirstPress,
            }),
            k(A),
            k(B),
        ]]];
        let mut layout = Layout::new(&LAYERS);
        layout.oneshot.on_press_release_delay = 1;

        // Test:
        // 1. press one-shot
        // 2. release one-shot
        // 3. press A within timeout
        // 4. press B within timeout
        // 5. release A, B
        layout.event(Press(0, 0));
        for _ in 0..25 {
            assert_eq!(CustomEvent::NoEvent, layout.tick());
            assert_keys(&[LShift], layout.keycodes());
        }
        layout.event(Release(0, 0));
        for _ in 0..25 {
            assert_eq!(CustomEvent::NoEvent, layout.tick());
            assert_keys(&[LShift], layout.keycodes());
        }
        layout.event(Press(0, 1));
        layout.event(Press(0, 2));
        assert_eq!(CustomEvent::NoEvent, layout.tick());
        assert_keys(&[A, LShift], layout.keycodes());
        assert_eq!(CustomEvent::NoEvent, layout.tick());
        assert_keys(&[A, B], layout.keycodes());
        layout.event(Release(0, 1));
        layout.event(Release(0, 2));
        assert_eq!(CustomEvent::NoEvent, layout.tick());
        assert_keys(&[B], layout.keycodes());
        assert_eq!(CustomEvent::NoEvent, layout.tick());
        assert_keys(&[], layout.keycodes());

        // Test:
        // 1. press one-shot
        // 2. release one-shot
        // 3. press A after timeout
        // 4. release A
        layout.event(Press(0, 0));
        for _ in 0..25 {
            assert_eq!(CustomEvent::NoEvent, layout.tick());
            assert_keys(&[LShift], layout.keycodes());
        }
        layout.event(Release(0, 0));
        for _ in 0..75 {
            assert_eq!(CustomEvent::NoEvent, layout.tick());
            assert_keys(&[LShift], layout.keycodes());
        }
        assert_eq!(CustomEvent::NoEvent, layout.tick());
        assert_keys(&[], layout.keycodes());
        assert_eq!(CustomEvent::NoEvent, layout.tick());
        assert_keys(&[], layout.keycodes());
        layout.event(Press(0, 1));
        assert_eq!(CustomEvent::NoEvent, layout.tick());
        assert_keys(&[A], layout.keycodes());
        layout.event(Release(0, 1));
        assert_eq!(CustomEvent::NoEvent, layout.tick());
        assert_keys(&[], layout.keycodes());

        // Test:
        // 1. press one-shot
        // 2. press A
        // 3. release A
        // 4. release one-shot
        layout.event(Press(0, 0));
        for _ in 0..25 {
            assert_eq!(CustomEvent::NoEvent, layout.tick());
            assert_keys(&[LShift], layout.keycodes());
        }
        layout.event(Press(0, 1));
        assert_eq!(CustomEvent::NoEvent, layout.tick());
        assert_keys(&[LShift, A], layout.keycodes());
        layout.event(Release(0, 1));
        assert_eq!(CustomEvent::NoEvent, layout.tick());
        assert_keys(&[LShift], layout.keycodes());
        layout.event(Release(0, 0));
        assert_eq!(CustomEvent::NoEvent, layout.tick());
        assert_keys(&[], layout.keycodes());

        // Test:
        // 1. press one-shot
        // 2. press A after timeout
        // 3. release A
        // 4. release one-shot
        layout.event(Press(0, 0));
        for _ in 0..200 {
            assert_eq!(CustomEvent::NoEvent, layout.tick());
            assert_keys(&[LShift], layout.keycodes());
        }
        assert_eq!(CustomEvent::NoEvent, layout.tick());
        assert_keys(&[LShift], layout.keycodes());
        layout.event(Press(0, 1));
        assert_eq!(CustomEvent::NoEvent, layout.tick());
        assert_keys(&[LShift, A], layout.keycodes());
        layout.event(Release(0, 1));
        assert_eq!(CustomEvent::NoEvent, layout.tick());
        assert_keys(&[LShift], layout.keycodes());
        layout.event(Release(0, 0));
        assert_eq!(CustomEvent::NoEvent, layout.tick());
        assert_keys(&[], layout.keycodes());
    }

    #[test]
    fn one_shot_end_press_or_repress() {
        static LAYERS: Layers<3, 1> = &[[[
            OneShot(&crate::action::OneShot {
                timeout: 100,
                action: &k(LShift),
                end_config: OneShotEndConfig::EndOnFirstPressOrRepress,
            }),
            k(A),
            k(B),
        ]]];
        let mut layout = Layout::new(&LAYERS);
        layout.oneshot.on_press_release_delay = 1;

        // Test:
        // 1. press one-shot
        // 2. release one-shot
        // 3. press A within timeout
        // 4. press B within timeout
        // 5. release A, B
        layout.event(Press(0, 0));
        for _ in 0..25 {
            assert_eq!(CustomEvent::NoEvent, layout.tick());
            assert_keys(&[LShift], layout.keycodes());
        }
        layout.event(Release(0, 0));
        for _ in 0..25 {
            assert_eq!(CustomEvent::NoEvent, layout.tick());
            assert_keys(&[LShift], layout.keycodes());
        }
        layout.event(Press(0, 1));
        layout.event(Press(0, 2));
        assert_eq!(CustomEvent::NoEvent, layout.tick());
        assert_keys(&[A, LShift], layout.keycodes());
        assert_eq!(CustomEvent::NoEvent, layout.tick());
        assert_keys(&[A, B], layout.keycodes());
        layout.event(Release(0, 1));
        layout.event(Release(0, 2));
        assert_eq!(CustomEvent::NoEvent, layout.tick());
        assert_keys(&[B], layout.keycodes());
        assert_eq!(CustomEvent::NoEvent, layout.tick());
        assert_keys(&[], layout.keycodes());

        // Test:
        // 1. press one-shot
        // 2. release one-shot
        // 3. press A after timeout
        // 4. release A
        layout.event(Press(0, 0));
        for _ in 0..25 {
            assert_eq!(CustomEvent::NoEvent, layout.tick());
            assert_keys(&[LShift], layout.keycodes());
        }
        layout.event(Release(0, 0));
        for _ in 0..75 {
            assert_eq!(CustomEvent::NoEvent, layout.tick());
            assert_keys(&[LShift], layout.keycodes());
        }
        assert_eq!(CustomEvent::NoEvent, layout.tick());
        assert_keys(&[], layout.keycodes());
        assert_eq!(CustomEvent::NoEvent, layout.tick());
        assert_keys(&[], layout.keycodes());
        layout.event(Press(0, 1));
        assert_eq!(CustomEvent::NoEvent, layout.tick());
        assert_keys(&[A], layout.keycodes());
        layout.event(Release(0, 1));
        assert_eq!(CustomEvent::NoEvent, layout.tick());
        assert_keys(&[], layout.keycodes());

        // Test:
        // 1. press one-shot
        // 2. press A
        // 3. release A
        // 4. release one-shot
        layout.event(Press(0, 0));
        for _ in 0..25 {
            assert_eq!(CustomEvent::NoEvent, layout.tick());
            assert_keys(&[LShift], layout.keycodes());
        }
        layout.event(Press(0, 1));
        assert_eq!(CustomEvent::NoEvent, layout.tick());
        assert_keys(&[LShift, A], layout.keycodes());
        layout.event(Release(0, 1));
        assert_eq!(CustomEvent::NoEvent, layout.tick());
        assert_keys(&[LShift], layout.keycodes());
        layout.event(Release(0, 0));
        assert_eq!(CustomEvent::NoEvent, layout.tick());
        assert_keys(&[], layout.keycodes());

        // Test:
        // 1. press one-shot
        // 2. press A after timeout
        // 3. release A
        // 4. release one-shot
        layout.event(Press(0, 0));
        for _ in 0..200 {
            assert_eq!(CustomEvent::NoEvent, layout.tick());
            assert_keys(&[LShift], layout.keycodes());
        }
        assert_eq!(CustomEvent::NoEvent, layout.tick());
        assert_keys(&[LShift], layout.keycodes());
        layout.event(Press(0, 1));
        assert_eq!(CustomEvent::NoEvent, layout.tick());
        assert_keys(&[LShift, A], layout.keycodes());
        layout.event(Release(0, 1));
        assert_eq!(CustomEvent::NoEvent, layout.tick());
        assert_keys(&[LShift], layout.keycodes());
        layout.event(Release(0, 0));
        assert_eq!(CustomEvent::NoEvent, layout.tick());
        assert_keys(&[], layout.keycodes());

        // Test:
        // 1. press one-shot
        // 2. release one-shot
        // 3. press one-shot within timeout
        // 4. release one-shot quickly - should end
        layout.event(Press(0, 0));
        assert_eq!(CustomEvent::NoEvent, layout.tick());
        assert_keys(&[LShift], layout.keycodes());
        layout.event(Release(0, 0));
        assert_eq!(CustomEvent::NoEvent, layout.tick());
        assert_keys(&[LShift], layout.keycodes());
        layout.event(Press(0, 0));
        assert_eq!(CustomEvent::NoEvent, layout.tick());
        assert_keys(&[LShift], layout.keycodes());
        layout.event(Release(0, 0));
        assert_eq!(CustomEvent::NoEvent, layout.tick());
        assert_keys(&[], layout.keycodes());

        // Test:
        // 1. press one-shot
        // 2. release one-shot
        // 3. press one-shot within timeout
        // 4. release one-shot after timeout
        layout.event(Press(0, 0));
        assert_eq!(CustomEvent::NoEvent, layout.tick());
        assert_keys(&[LShift], layout.keycodes());
        layout.event(Release(0, 0));
        assert_eq!(CustomEvent::NoEvent, layout.tick());
        assert_keys(&[LShift], layout.keycodes());
        layout.event(Press(0, 0));
        assert_eq!(CustomEvent::NoEvent, layout.tick());
        assert_keys(&[LShift], layout.keycodes());
        assert_eq!(CustomEvent::NoEvent, layout.tick());
        assert_keys(&[LShift], layout.keycodes());
        for _ in 0..200 {
            assert_eq!(CustomEvent::NoEvent, layout.tick());
            assert_keys(&[LShift], layout.keycodes());
        }
        layout.event(Release(0, 0));
        assert_eq!(CustomEvent::NoEvent, layout.tick());
        assert_keys(&[], layout.keycodes());
    }

    #[test]
    fn one_shot_end_on_release() {
        static LAYERS: Layers<3, 1> = &[[[
            OneShot(&crate::action::OneShot {
                timeout: 100,
                action: &k(LShift),
                end_config: OneShotEndConfig::EndOnFirstRelease,
            }),
            k(A),
            k(B),
        ]]];
        let mut layout = Layout::new(&LAYERS);

        // Test:
        // 1. press one-shot
        // 2. release one-shot
        // 3. press A within timeout
        // 4. press B within timeout
        // 5. release A, B
        layout.event(Press(0, 0));
        for _ in 0..25 {
            assert_eq!(CustomEvent::NoEvent, layout.tick());
            assert_keys(&[LShift], layout.keycodes());
        }
        layout.event(Release(0, 0));
        for _ in 0..25 {
            assert_eq!(CustomEvent::NoEvent, layout.tick());
            assert_keys(&[LShift], layout.keycodes());
        }
        layout.event(Press(0, 1));
        layout.event(Press(0, 2));
        assert_eq!(CustomEvent::NoEvent, layout.tick());
        assert_keys(&[A, LShift], layout.keycodes());
        assert_eq!(CustomEvent::NoEvent, layout.tick());
        assert_keys(&[A, B, LShift], layout.keycodes());
        layout.event(Release(0, 1));
        layout.event(Release(0, 2));
        assert_eq!(CustomEvent::NoEvent, layout.tick());
        assert_keys(&[B, LShift], layout.keycodes());
        assert_eq!(CustomEvent::NoEvent, layout.tick());
        assert_keys(&[], layout.keycodes());

        // Test:
        // 1. press one-shot
        // 2. release one-shot
        // 3. press A after timeout
        // 4. release A
        layout.event(Press(0, 0));
        for _ in 0..25 {
            assert_eq!(CustomEvent::NoEvent, layout.tick());
            assert_keys(&[LShift], layout.keycodes());
        }
        layout.event(Release(0, 0));
        for _ in 0..75 {
            assert_eq!(CustomEvent::NoEvent, layout.tick());
            assert_keys(&[LShift], layout.keycodes());
        }
        assert_eq!(CustomEvent::NoEvent, layout.tick());
        assert_keys(&[], layout.keycodes());
        assert_eq!(CustomEvent::NoEvent, layout.tick());
        assert_keys(&[], layout.keycodes());
        layout.event(Press(0, 1));
        assert_eq!(CustomEvent::NoEvent, layout.tick());
        assert_keys(&[A], layout.keycodes());
        layout.event(Release(0, 1));
        assert_eq!(CustomEvent::NoEvent, layout.tick());
        assert_keys(&[], layout.keycodes());

        // Test:
        // 1. press one-shot
        // 2. press A
        // 3. release A
        // 4. release one-shot
        layout.event(Press(0, 0));
        for _ in 0..25 {
            assert_eq!(CustomEvent::NoEvent, layout.tick());
            assert_keys(&[LShift], layout.keycodes());
        }
        layout.event(Press(0, 1));
        assert_eq!(CustomEvent::NoEvent, layout.tick());
        assert_keys(&[LShift, A], layout.keycodes());
        layout.event(Release(0, 1));
        assert_eq!(CustomEvent::NoEvent, layout.tick());
        assert_keys(&[LShift], layout.keycodes());
        layout.event(Release(0, 0));
        assert_eq!(CustomEvent::NoEvent, layout.tick());
        assert_keys(&[], layout.keycodes());

        // Test:
        // 1. press one-shot
        // 2. press A after timeout
        // 3. release A
        // 4. release one-shot
        layout.event(Press(0, 0));
        for _ in 0..200 {
            assert_eq!(CustomEvent::NoEvent, layout.tick());
            assert_keys(&[LShift], layout.keycodes());
        }
        assert_eq!(CustomEvent::NoEvent, layout.tick());
        assert_keys(&[LShift], layout.keycodes());
        layout.event(Press(0, 1));
        assert_eq!(CustomEvent::NoEvent, layout.tick());
        assert_keys(&[LShift, A], layout.keycodes());
        layout.event(Release(0, 1));
        assert_eq!(CustomEvent::NoEvent, layout.tick());
        assert_keys(&[LShift], layout.keycodes());
        layout.event(Release(0, 0));
        assert_eq!(CustomEvent::NoEvent, layout.tick());
        assert_keys(&[], layout.keycodes());

        // Test:
        // 3. press A
        // 1. press one-shot
        // 2. release one-shot
        // 3. release A
        // 4. press B within timeout
        // 5. release B
        layout.event(Press(0, 1));
        assert_eq!(CustomEvent::NoEvent, layout.tick());
        assert_keys(&[A], layout.keycodes());
        layout.event(Press(0, 0));
        for _ in 0..25 {
            assert_eq!(CustomEvent::NoEvent, layout.tick());
            assert_keys(&[A, LShift], layout.keycodes());
        }
        layout.event(Release(0, 0));
        for _ in 0..25 {
            assert_eq!(CustomEvent::NoEvent, layout.tick());
            assert_keys(&[A, LShift], layout.keycodes());
        }
        layout.event(Release(0, 1));
        assert_eq!(CustomEvent::NoEvent, layout.tick());
        assert_keys(&[LShift], layout.keycodes());
        assert_eq!(CustomEvent::NoEvent, layout.tick());
        assert_keys(&[LShift], layout.keycodes());
        layout.event(Press(0, 2));
        assert_eq!(CustomEvent::NoEvent, layout.tick());
        assert_keys(&[B, LShift], layout.keycodes());
        layout.event(Release(0, 2));
        assert_eq!(CustomEvent::NoEvent, layout.tick());
        assert_keys(&[LShift], layout.keycodes());
        assert_eq!(CustomEvent::NoEvent, layout.tick());
        assert_keys(&[], layout.keycodes());
    }

    #[test]
    fn one_shot_multi() {
        static LAYERS: Layers<4, 1> = &[
            [[
                OneShot(&crate::action::OneShot {
                    timeout: 100,
                    action: &k(LShift),
                    end_config: OneShotEndConfig::EndOnFirstPress,
                }),
                OneShot(&crate::action::OneShot {
                    timeout: 100,
                    action: &k(LCtrl),
                    end_config: OneShotEndConfig::EndOnFirstPress,
                }),
                OneShot(&crate::action::OneShot {
                    timeout: 100,
                    action: &Layer(1),
                    end_config: OneShotEndConfig::EndOnFirstPress,
                }),
                NoOp,
            ]],
            [[k(A), k(B), k(C), k(D)]],
        ];
        let mut layout = Layout::new(&LAYERS);
        layout.oneshot.on_press_release_delay = 1;

        layout.event(Press(0, 0));
        layout.event(Release(0, 0));
        for _ in 0..90 {
            assert_eq!(CustomEvent::NoEvent, layout.tick());
            assert_keys(&[LShift], layout.keycodes());
        }
        layout.event(Press(0, 1));
        for _ in 0..90 {
            assert_eq!(CustomEvent::NoEvent, layout.tick());
            assert_keys(&[LShift, LCtrl], layout.keycodes());
        }
        assert_eq!(layout.current_layer(), 0);
        layout.event(Press(0, 2));
        layout.event(Release(0, 2));
        for _ in 0..90 {
            assert_eq!(CustomEvent::NoEvent, layout.tick());
            assert_keys(&[LShift, LCtrl], layout.keycodes());
            assert_eq!(layout.current_layer(), 1);
        }
        layout.event(Press(0, 3));
        layout.event(Release(0, 3));
        assert_eq!(CustomEvent::NoEvent, layout.tick());
        assert_keys(&[LShift, LCtrl, D], layout.keycodes());
        assert_eq!(layout.current_layer(), 1);
        assert_eq!(CustomEvent::NoEvent, layout.tick());
        assert_keys(&[LCtrl], layout.keycodes());
        assert_eq!(layout.current_layer(), 0);
        layout.event(Release(0, 1));
        assert_eq!(CustomEvent::NoEvent, layout.tick());
        assert_keys(&[], layout.keycodes());
    }

    #[test]
    fn one_shot_tap_hold() {
        static LAYERS: Layers<3, 1> = &[
            [[
                OneShot(&crate::action::OneShot {
                    timeout: 200,
                    action: &k(LShift),
                    end_config: OneShotEndConfig::EndOnFirstPress,
                }),
                HoldTap(&HoldTapAction {
                    timeout: 100,
                    hold: k(LAlt),
                    timeout_action: k(LAlt),
                    tap: k(Space),
                    config: HoldTapConfig::Default,
                    tap_hold_interval: 0,
                }),
                NoOp,
            ]],
            [[k(A), k(B), k(C)]],
        ];
        let mut layout = Layout::new(&LAYERS);
        layout.oneshot.on_press_release_delay = 1;

        layout.event(Press(0, 0));
        layout.event(Release(0, 0));
        for _ in 0..90 {
            assert_eq!(CustomEvent::NoEvent, layout.tick());
            assert_keys(&[LShift], layout.keycodes());
        }
        layout.event(Press(0, 1));
        for _ in 0..90 {
            assert_eq!(CustomEvent::NoEvent, layout.tick());
            assert_keys(&[LShift], layout.keycodes());
        }
        layout.event(Release(0, 1));
        assert_eq!(CustomEvent::NoEvent, layout.tick());
        assert_keys(&[LShift, Space], layout.keycodes());
        assert_eq!(CustomEvent::NoEvent, layout.tick());
        assert_keys(&[], layout.keycodes());

        layout.event(Press(0, 0));
        layout.event(Release(0, 0));
        for _ in 0..90 {
            assert_eq!(CustomEvent::NoEvent, layout.tick());
            assert_keys(&[LShift], layout.keycodes());
        }
        layout.event(Press(0, 1));
        for _ in 0..100 {
            assert_eq!(CustomEvent::NoEvent, layout.tick());
            assert_keys(&[LShift], layout.keycodes());
        }
        assert_eq!(CustomEvent::NoEvent, layout.tick());
        assert_keys(&[LShift, LAlt], layout.keycodes());
        assert_eq!(CustomEvent::NoEvent, layout.tick());
        assert_keys(&[LAlt], layout.keycodes());
        layout.event(Release(0, 1));
        assert_eq!(CustomEvent::NoEvent, layout.tick());
        assert_keys(&[], layout.keycodes());
    }

    #[test]
    fn tap_dance_uneager() {
        static LAYERS: Layers<2, 2> = &[[
            [
                TapDance(&crate::action::TapDance {
                    timeout: 100,
                    actions: &[
                        &k(LShift),
                        &OneShot(&crate::action::OneShot {
                            timeout: 100,
                            action: &k(LCtrl),
                            end_config: OneShotEndConfig::EndOnFirstPress,
                        }),
                        &HoldTap(&HoldTapAction {
                            timeout: 100,
                            hold: k(LAlt),
                            timeout_action: k(LAlt),
                            tap: k(Space),
                            config: HoldTapConfig::Default,
                            tap_hold_interval: 0,
                        }),
                    ],
                    config: TapDanceConfig::Lazy,
                }),
                k(A),
            ],
            [k(B), k(C)],
        ]];
        let mut layout = Layout::new(&LAYERS);

        // Test: tap-dance first key, timeout
        layout.event(Press(0, 0));
        for _ in 0..100 {
            assert_eq!(CustomEvent::NoEvent, layout.tick());
            assert_keys(&[], layout.keycodes());
        }
        assert_eq!(CustomEvent::NoEvent, layout.tick());
        assert_keys(&[LShift], layout.keycodes());
        layout.event(Release(0, 0));
        assert_eq!(CustomEvent::NoEvent, layout.tick());
        assert_keys(&[], layout.keycodes());

        // Test: tap-dance first key, press another key
        layout.event(Press(0, 0));
        assert_eq!(CustomEvent::NoEvent, layout.tick());
        assert_keys(&[], layout.keycodes());
        layout.event(Press(0, 1));
        assert_eq!(CustomEvent::NoEvent, layout.tick());
        assert_keys(&[LShift], layout.keycodes());
        layout.event(Release(0, 0));
        assert_keys(&[LShift], layout.keycodes());
        layout.event(Release(0, 1));
        assert_eq!(CustomEvent::NoEvent, layout.tick());
        assert_keys(&[LShift, A], layout.keycodes());
        assert_eq!(CustomEvent::NoEvent, layout.tick());
        assert_keys(&[A], layout.keycodes());
        assert_eq!(CustomEvent::NoEvent, layout.tick());
        assert_keys(&[], layout.keycodes());

        // Test: tap-dance second key, timeout
        layout.event(Press(0, 0));
        assert_eq!(CustomEvent::NoEvent, layout.tick());
        assert_keys(&[], layout.keycodes());
        layout.event(Release(0, 0));
        for _ in 0..50 {
            assert_eq!(CustomEvent::NoEvent, layout.tick());
            assert_keys(&[], layout.keycodes());
        }
        layout.event(Press(0, 0));
        assert_eq!(CustomEvent::NoEvent, layout.tick());
        assert_keys(&[], layout.keycodes());
        layout.event(Release(0, 0));
        for _ in 0..99 {
            assert_eq!(CustomEvent::NoEvent, layout.tick());
            assert_keys(&[], layout.keycodes());
        }
        for _ in 0..100 {
            assert_eq!(CustomEvent::NoEvent, layout.tick());
            assert_keys(&[LCtrl], layout.keycodes());
        }
        assert_eq!(CustomEvent::NoEvent, layout.tick());
        assert_keys(&[], layout.keycodes());

        // Test: tap-dance third key, timeout, tap
        layout.event(Press(0, 0));
        assert_eq!(CustomEvent::NoEvent, layout.tick());
        assert_keys(&[], layout.keycodes());
        layout.event(Release(0, 0));
        for _ in 0..50 {
            assert_eq!(CustomEvent::NoEvent, layout.tick());
            assert_keys(&[], layout.keycodes());
        }
        layout.event(Press(0, 0));
        assert_eq!(CustomEvent::NoEvent, layout.tick());
        assert_keys(&[], layout.keycodes());
        layout.event(Release(0, 0));
        for _ in 0..50 {
            assert_eq!(CustomEvent::NoEvent, layout.tick());
            assert_keys(&[], layout.keycodes());
        }
        layout.event(Press(0, 0));
        assert_eq!(CustomEvent::NoEvent, layout.tick());
        assert_keys(&[], layout.keycodes());
        layout.event(Release(0, 0));
        assert_eq!(CustomEvent::NoEvent, layout.tick());
        assert_keys(&[Space], layout.keycodes());
        assert_eq!(CustomEvent::NoEvent, layout.tick());
        assert_keys(&[], layout.keycodes());

        // Test: tap-dance third key, timeout, hold
        layout.event(Press(0, 0));
        assert_eq!(CustomEvent::NoEvent, layout.tick());
        assert_keys(&[], layout.keycodes());
        layout.event(Release(0, 0));
        for _ in 0..50 {
            assert_eq!(CustomEvent::NoEvent, layout.tick());
            assert_keys(&[], layout.keycodes());
        }
        layout.event(Press(0, 0));
        assert_eq!(CustomEvent::NoEvent, layout.tick());
        assert_keys(&[], layout.keycodes());
        layout.event(Release(0, 0));
        for _ in 0..50 {
            assert_eq!(CustomEvent::NoEvent, layout.tick());
            assert_keys(&[], layout.keycodes());
        }
        layout.event(Press(0, 0));
        for _ in 0..100 {
            assert_eq!(CustomEvent::NoEvent, layout.tick());
            assert_keys(&[], layout.keycodes());
        }
        for _ in 0..200 {
            assert_eq!(CustomEvent::NoEvent, layout.tick());
            assert_keys(&[LAlt], layout.keycodes());
        }
        layout.event(Release(0, 0));
        assert_eq!(CustomEvent::NoEvent, layout.tick());
        assert_keys(&[], layout.keycodes());
    }

    #[test]
    fn tap_dance_eager() {
        static LAYERS: Layers<2, 2> = &[[
            [
                TapDance(&crate::action::TapDance {
                    timeout: 100,
                    actions: &[&k(Kb1), &k(Kb2), &k(Kb3)],
                    config: TapDanceConfig::Eager,
                }),
                k(A),
            ],
            [k(B), k(C)],
        ]];
        let mut layout = Layout::new(&LAYERS);

        // Test: tap-dance-eager first key
        layout.event(Press(0, 0));
        assert_eq!(CustomEvent::NoEvent, layout.tick());
        assert_keys(&[Kb1], layout.keycodes());
        for _ in 0..200 {
            assert_eq!(CustomEvent::NoEvent, layout.tick());
            assert_keys(&[Kb1], layout.keycodes());
        }
        layout.event(Release(0, 0));
        assert_eq!(CustomEvent::NoEvent, layout.tick());
        assert_keys(&[], layout.keycodes());

        // Test: tap-dance-eager first key, press another key
        layout.event(Press(0, 0));
        assert_eq!(CustomEvent::NoEvent, layout.tick());
        assert_keys(&[Kb1], layout.keycodes());
        layout.event(Press(0, 1));
        assert_eq!(CustomEvent::NoEvent, layout.tick());
        assert_keys(&[Kb1, A], layout.keycodes());
        layout.event(Release(0, 0));
        assert_keys(&[Kb1, A], layout.keycodes());
        layout.event(Release(0, 1));
        assert_eq!(CustomEvent::NoEvent, layout.tick());
        assert_keys(&[A], layout.keycodes());
        assert_eq!(CustomEvent::NoEvent, layout.tick());
        assert_keys(&[], layout.keycodes());

        // Test: tap-dance second key
        layout.event(Press(0, 0));
        assert_eq!(CustomEvent::NoEvent, layout.tick());
        assert_keys(&[Kb1], layout.keycodes());
        layout.event(Release(0, 0));
        for _ in 0..50 {
            assert_eq!(CustomEvent::NoEvent, layout.tick());
            assert_keys(&[], layout.keycodes());
        }
        layout.event(Press(0, 0));
        assert_eq!(CustomEvent::NoEvent, layout.tick());
        assert_keys(&[Kb2], layout.keycodes());
        layout.event(Release(0, 0));
        for _ in 0..99 {
            assert_eq!(CustomEvent::NoEvent, layout.tick());
            assert_keys(&[], layout.keycodes());
        }
        assert_eq!(CustomEvent::NoEvent, layout.tick());
        assert_keys(&[], layout.keycodes());

        // Test: tap-dance third key
        layout.event(Press(0, 0));
        assert_eq!(CustomEvent::NoEvent, layout.tick());
        assert_keys(&[Kb1], layout.keycodes());
        layout.event(Release(0, 0));
        for _ in 0..50 {
            assert_eq!(CustomEvent::NoEvent, layout.tick());
            assert_keys(&[], layout.keycodes());
        }
        layout.event(Press(0, 0));
        assert_eq!(CustomEvent::NoEvent, layout.tick());
        assert_keys(&[Kb2], layout.keycodes());
        layout.event(Release(0, 0));
        for _ in 0..50 {
            assert_eq!(CustomEvent::NoEvent, layout.tick());
            assert_keys(&[], layout.keycodes());
        }
        layout.event(Press(0, 0));
        assert_eq!(CustomEvent::NoEvent, layout.tick());
        assert_keys(&[Kb3], layout.keycodes());
        layout.event(Release(0, 0));
        assert_eq!(CustomEvent::NoEvent, layout.tick());
        assert_keys(&[], layout.keycodes());
    }

    #[test]
    fn release_state() {
        static LAYERS: Layers<2, 1> = &[
            [[
                MultipleActions(&(&[KeyCode(LCtrl), Layer(1)] as _)),
                MultipleActions(&(&[KeyCode(LAlt), Layer(1)] as _)),
            ]],
            [[
                MultipleActions(
                    &(&[ReleaseState(ReleasableState::KeyCode(LAlt)), KeyCode(Space)] as _),
                ),
                ReleaseState(ReleasableState::Layer(1)),
            ]],
        ];

        let mut layout = Layout::new(&LAYERS);

        layout.event(Press(0, 1));
        assert_eq!(CustomEvent::NoEvent, layout.tick());
        assert_keys(&[LAlt], layout.keycodes());
        assert_eq!(1, layout.current_layer());
        layout.event(Press(0, 0));
        assert_eq!(CustomEvent::NoEvent, layout.tick());
        assert_keys(&[Space], layout.keycodes());
        layout.event(Release(0, 0));
        assert_eq!(CustomEvent::NoEvent, layout.tick());
        assert_keys(&[], layout.keycodes());
        layout.event(Release(0, 1));
        assert_eq!(CustomEvent::NoEvent, layout.tick());
        assert_keys(&[], layout.keycodes());

        layout.event(Press(0, 0));
        assert_eq!(CustomEvent::NoEvent, layout.tick());
        assert_keys(&[LCtrl], layout.keycodes());
        assert_eq!(1, layout.current_layer());
        layout.event(Press(0, 1));
        assert_eq!(CustomEvent::NoEvent, layout.tick());
        assert_eq!(0, layout.current_layer());
        assert_keys(&[LCtrl], layout.keycodes());
        layout.event(Release(0, 1));
        assert_eq!(CustomEvent::NoEvent, layout.tick());
        assert_keys(&[LCtrl], layout.keycodes());
        layout.event(Release(0, 0));
        assert_eq!(CustomEvent::NoEvent, layout.tick());
        assert_keys(&[], layout.keycodes());
    }

    #[test]
    fn test_chord() {
        const GROUP: ChordsGroup<core::convert::Infallible> = ChordsGroup {
            coords: &[((0, 2), 1), ((0, 3), 2), ((0, 4), 4), ((0, 5), 8)],
            chords: &[
                (1, &KeyCode(Kb1)),
                (2, &KeyCode(Kb2)),
                (4, &KeyCode(Kb3)),
                (8, &KeyCode(Kb4)),
                (3, &KeyCode(Kb5)),
                (11, &KeyCode(Kb6)),
            ],
            timeout: 100,
        };
        static LAYERS: Layers<6, 1> = &[[[
            NoOp,
            NoOp,
            Chords(&GROUP),
            Chords(&GROUP),
            Chords(&GROUP),
            Chords(&GROUP),
        ]]];

        let mut layout = Layout::new(&LAYERS);
        layout.event(Press(0, 2));
        // timeout on non-terminal chord
        for _ in 0..50 {
            assert_eq!(CustomEvent::NoEvent, layout.tick());
            assert_keys(&[], layout.keycodes());
        }
        layout.event(Press(0, 3));
        for _ in 0..49 {
            assert_eq!(CustomEvent::NoEvent, layout.tick());
            assert_keys(&[], layout.keycodes());
        }
        assert_eq!(CustomEvent::NoEvent, layout.tick());
        assert_keys(&[Kb5], layout.keycodes());
        layout.event(Release(0, 2));
        assert_eq!(CustomEvent::NoEvent, layout.tick());
        assert_keys(&[Kb5], layout.keycodes());
        layout.event(Release(0, 3));
        assert_eq!(CustomEvent::NoEvent, layout.tick());
        assert_keys(&[], layout.keycodes());

        // timeout on terminal chord with no action associated
        // combo like (h j k) -> (h j) (k)
        layout.event(Press(0, 2));
        for _ in 0..50 {
            assert_eq!(CustomEvent::NoEvent, layout.tick());
            assert_keys(&[], layout.keycodes());
        }
        layout.event(Press(0, 3));
        for _ in 0..30 {
            assert_eq!(CustomEvent::NoEvent, layout.tick());
            assert_keys(&[], layout.keycodes());
        }
        layout.event(Press(0, 4));
        for _ in 0..20 {
            assert_eq!(CustomEvent::NoEvent, layout.tick());
            assert_keys(&[], layout.keycodes());
        }
        assert_eq!(CustomEvent::NoEvent, layout.tick());
        assert_keys(&[Kb5], layout.keycodes());
        assert_eq!(CustomEvent::NoEvent, layout.tick());
        assert_keys(&[Kb5, Kb3], layout.keycodes());
        layout.event(Release(0, 2));
        assert_eq!(CustomEvent::NoEvent, layout.tick());
        assert_keys(&[Kb3], layout.keycodes());
        layout.event(Release(0, 3));
        assert_eq!(CustomEvent::NoEvent, layout.tick());
        assert_keys(&[Kb3], layout.keycodes());
        layout.event(Release(0, 4));
        assert_eq!(CustomEvent::NoEvent, layout.tick());
        assert_keys(&[], layout.keycodes());

        // release terminal chord with no action associated
        // combo like (h j k) -> (h j) (k)
        layout.event(Press(0, 2));
        for _ in 0..50 {
            assert_eq!(CustomEvent::NoEvent, layout.tick());
            assert_keys(&[], layout.keycodes());
        }
        layout.event(Press(0, 3));
        for _ in 0..30 {
            assert_eq!(CustomEvent::NoEvent, layout.tick());
            assert_keys(&[], layout.keycodes());
        }
        layout.event(Press(0, 4));
        assert_eq!(CustomEvent::NoEvent, layout.tick());
        assert_keys(&[], layout.keycodes());
        layout.event(Release(0, 4));
        assert_eq!(CustomEvent::NoEvent, layout.tick());
        assert_keys(&[], layout.keycodes());
        assert_eq!(CustomEvent::NoEvent, layout.tick());
        assert_keys(&[Kb5], layout.keycodes());
        assert_eq!(CustomEvent::NoEvent, layout.tick());
        assert_keys(&[Kb5, Kb3], layout.keycodes());
        assert_eq!(CustomEvent::NoEvent, layout.tick());
        assert_keys(&[Kb5], layout.keycodes());
        layout.event(Release(0, 2));
        layout.event(Release(0, 3));
        assert_eq!(CustomEvent::NoEvent, layout.tick());
        assert_keys(&[], layout.keycodes());
        assert_eq!(CustomEvent::NoEvent, layout.tick());
        assert_keys(&[], layout.keycodes());

        // release terminal chord with no action associated
        // Test combo like (h j k l) -> (h) (j k l)
        layout.event(Press(0, 4));
        layout.event(Press(0, 2));
        layout.event(Press(0, 3));
        layout.event(Press(0, 5));
        assert_eq!(CustomEvent::NoEvent, layout.tick());
        assert_keys(&[], layout.keycodes());
        for _ in 0..30 {
            assert_eq!(CustomEvent::NoEvent, layout.tick());
            assert_keys(&[], layout.keycodes());
        }
        layout.event(Release(0, 2));
        assert_eq!(CustomEvent::NoEvent, layout.tick());
        assert_keys(&[], layout.keycodes());
        assert_eq!(CustomEvent::NoEvent, layout.tick());
        assert_keys(&[Kb3], layout.keycodes());
        assert_eq!(CustomEvent::NoEvent, layout.tick());
        assert_keys(&[Kb3, Kb6], layout.keycodes());
        assert_eq!(CustomEvent::NoEvent, layout.tick());
        assert_keys(&[Kb3], layout.keycodes());
    }

    #[test]
    fn test_chord_normalkey_order() {
        const GROUP: ChordsGroup<core::convert::Infallible> = ChordsGroup {
            coords: &[((0, 2), 1), ((0, 3), 2), ((0, 4), 4), ((0, 5), 8)],
            chords: &[
                (1, &KeyCode(Kb1)),
                (2, &KeyCode(Kb2)),
                (4, &KeyCode(Kb3)),
                (8, &KeyCode(Kb4)),
                (3, &KeyCode(Kb5)),
                (11, &KeyCode(Kb6)),
            ],
            timeout: 100,
        };
        static LAYERS: Layers<6, 1> = &[[[
            NoOp,
            k(A),
            Chords(&GROUP),
            Chords(&GROUP),
            Chords(&GROUP),
            Chords(&GROUP),
        ]]];

        let mut layout = Layout::new(&LAYERS);
        layout.event(Press(0, 2));
        // timeout on non-terminal chord
        for _ in 0..50 {
            assert_eq!(CustomEvent::NoEvent, layout.tick());
            assert_keys(&[], layout.keycodes());
        }
        layout.event(Press(0, 1));
        assert_eq!(CustomEvent::NoEvent, layout.tick());
        assert_keys(&[Kb1], layout.keycodes());
        assert_eq!(CustomEvent::NoEvent, layout.tick());
        assert_keys(&[Kb1, A], layout.keycodes());
        layout.event(Release(0, 1));
        assert_eq!(CustomEvent::NoEvent, layout.tick());
        assert_keys(&[Kb1], layout.keycodes());
        layout.event(Release(0, 2));
        assert_eq!(CustomEvent::NoEvent, layout.tick());
        assert_keys(&[], layout.keycodes());
    }

    #[test]
    fn test_chord_multi_waiting_decomposition() {
        const GROUP: ChordsGroup<core::convert::Infallible> = ChordsGroup {
            coords: &[((0, 0), 1), ((0, 1), 2)],
            chords: &[
                (
                    1,
                    &HoldTap(&HoldTapAction {
                        timeout: 100,
                        hold: k(A),
                        timeout_action: k(A),
                        tap: k(Kb1),
                        config: HoldTapConfig::Default,
                        tap_hold_interval: 0,
                    }),
                ),
                (
                    2,
                    &HoldTap(&HoldTapAction {
                        timeout: 100,
                        hold: k(B),
                        timeout_action: k(B),
                        tap: k(Kb2),
                        config: HoldTapConfig::Default,
                        tap_hold_interval: 0,
                    }),
                ),
            ],
            timeout: 100,
        };
        static LAYERS: Layers<2, 1> = &[[[Chords(&GROUP), Chords(&GROUP)]]];

        let mut layout = Layout::new(&LAYERS);
        layout.quick_tap_hold_timeout = true;
        layout.event(Press(0, 0));
        layout.event(Press(0, 1));
        // Why does this take 103 ticks?
        // 0: chord begin
        // 1: chord decompose
        // 2: action queue dequeue
        // 3: action queue dequeue
        // 4-103: timeout ticks
        for _ in 0..102 {
            assert_eq!(CustomEvent::NoEvent, layout.tick());
            assert_keys(&[], layout.keycodes());
        }
        assert_eq!(CustomEvent::NoEvent, layout.tick());
        assert_keys(&[A, B], layout.keycodes());
        layout.event(Release(0, 0));
        layout.event(Release(0, 1));
        assert_eq!(CustomEvent::NoEvent, layout.tick());
        assert_keys(&[B], layout.keycodes());
        assert_eq!(CustomEvent::NoEvent, layout.tick());
        assert_keys(&[], layout.keycodes());
    }

    #[test]
    fn test_fork() {
        static LAYERS: Layers<2, 1> = &[[[
            Fork(&ForkConfig {
                left: k(Kb1),
                right: k(Kb2),
                right_triggers: &[Space],
            }),
            k(Space),
        ]]];
        let mut layout = Layout::new(&LAYERS);

        layout.event(Press(0, 0));
        assert_eq!(CustomEvent::NoEvent, layout.tick());
        assert_keys(&[Kb1], layout.keycodes());
        layout.event(Release(0, 0));
        assert_eq!(CustomEvent::NoEvent, layout.tick());
        assert_keys(&[], layout.keycodes());

        layout.event(Press(0, 1));
        layout.event(Press(0, 0));
        assert_eq!(CustomEvent::NoEvent, layout.tick());
        assert_keys(&[Space], layout.keycodes());
        assert_eq!(CustomEvent::NoEvent, layout.tick());
        assert_keys(&[Space, Kb2], layout.keycodes());
        layout.event(Release(0, 1));
        layout.event(Release(0, 0));
        assert_eq!(CustomEvent::NoEvent, layout.tick());
        assert_keys(&[Kb2], layout.keycodes());
        assert_eq!(CustomEvent::NoEvent, layout.tick());
        assert_keys(&[], layout.keycodes());
    }

    #[test]
    fn test_repeat() {
        static LAYERS: Layers<5, 1> = &[
            [[
                k(A),
                MultipleKeyCodes(&[LShift, B].as_slice()),
                Repeat,
                MultipleActions(&[k(C), k(D)].as_slice()),
                Layer(1),
            ]],
            [[
                k(E),
                MultipleKeyCodes(&[LShift, F].as_slice()),
                Repeat,
                MultipleActions(&[k(G), k(H)].as_slice()),
                Layer(1),
            ]],
        ];
        let mut layout = Layout::new(&LAYERS);

        // Press a key
        layout.event(Press(0, 0));
        assert_eq!(CustomEvent::NoEvent, layout.tick());
        assert_keys(&[A], layout.keycodes());
        layout.event(Release(0, 0));
        assert_eq!(CustomEvent::NoEvent, layout.tick());
        assert_keys(&[], layout.keycodes());

        // Repeat it, should be the same
        layout.event(Press(0, 2));
        assert_eq!(CustomEvent::NoEvent, layout.tick());
        assert_keys(&[A], layout.keycodes());
        layout.event(Release(0, 2));
        assert_eq!(CustomEvent::NoEvent, layout.tick());
        assert_keys(&[], layout.keycodes());

        // Press a chord
        layout.event(Press(0, 1));
        assert_eq!(CustomEvent::NoEvent, layout.tick());
        assert_keys(&[LShift, B], layout.keycodes());
        layout.event(Release(0, 1));
        assert_eq!(CustomEvent::NoEvent, layout.tick());
        assert_keys(&[], layout.keycodes());

        // Repeat it, should be the same
        layout.event(Press(0, 2));
        assert_eq!(CustomEvent::NoEvent, layout.tick());
        assert_keys(&[LShift, B], layout.keycodes());
        layout.event(Release(0, 2));
        assert_eq!(CustomEvent::NoEvent, layout.tick());
        assert_keys(&[], layout.keycodes());

        // Press a multiple action
        layout.event(Press(0, 3));
        assert_eq!(CustomEvent::NoEvent, layout.tick());
        assert_keys(&[C, D], layout.keycodes());
        layout.event(Release(0, 3));
        assert_eq!(CustomEvent::NoEvent, layout.tick());
        assert_keys(&[], layout.keycodes());

        // Repeat it, should be the same
        layout.event(Press(0, 2));
        assert_eq!(CustomEvent::NoEvent, layout.tick());
        assert_keys(&[C, D], layout.keycodes());
        layout.event(Release(0, 2));
        assert_eq!(CustomEvent::NoEvent, layout.tick());
        assert_keys(&[], layout.keycodes());

        // Go to a different layer and press a key
        layout.event(Press(0, 4));
        assert_eq!(CustomEvent::NoEvent, layout.tick());
        assert_keys(&[], layout.keycodes());
        layout.event(Press(0, 0));
        assert_eq!(CustomEvent::NoEvent, layout.tick());
        assert_keys(&[E], layout.keycodes());
        layout.event(Release(0, 4));
        assert_eq!(CustomEvent::NoEvent, layout.tick());
        assert_keys(&[E], layout.keycodes());
        layout.event(Release(0, 0));
        assert_eq!(CustomEvent::NoEvent, layout.tick());
        assert_keys(&[], layout.keycodes());

        // Repeat, should be the same as the other layer
        layout.event(Press(0, 2));
        assert_eq!(CustomEvent::NoEvent, layout.tick());
        assert_keys(&[E], layout.keycodes());
        layout.event(Release(0, 2));
        assert_eq!(CustomEvent::NoEvent, layout.tick());
        assert_keys(&[], layout.keycodes());

        // Activate the layer action and press repeat there, should still be the same action
        layout.event(Press(0, 4));
        assert_eq!(CustomEvent::NoEvent, layout.tick());
        assert_keys(&[], layout.keycodes());
        layout.event(Press(0, 2));
        assert_eq!(CustomEvent::NoEvent, layout.tick());
        assert_keys(&[E], layout.keycodes());
        layout.event(Release(0, 2));
        assert_eq!(CustomEvent::NoEvent, layout.tick());
        assert_keys(&[], layout.keycodes());
        layout.event(Release(0, 4));
        assert_eq!(CustomEvent::NoEvent, layout.tick());
        assert_keys(&[], layout.keycodes());
    }

    #[test]
    fn test_clear_multiple_keycodes() {
        static LAYERS: Layers<2, 1> = &[[[k(A), MultipleKeyCodes(&[LCtrl, Enter].as_slice())]]];
        let mut layout = Layout::new(&LAYERS);
        layout.event(Press(0, 1));
        assert_eq!(CustomEvent::NoEvent, layout.tick());
        assert_keys(&[LCtrl, Enter], layout.keycodes());
        // Cancel chord keys on next keypress.
        layout.event(Press(0, 0));
        assert_eq!(CustomEvent::NoEvent, layout.tick());
        assert_keys(&[A], layout.keycodes());
    }

    // Tests the new Trans behavior.
    // https://github.com/jtroo/kanata/issues/738
    #[test]
    fn test_trans_in_stacked_held_layers() {
        static LAYERS: Layers<4, 1, 4> = [
            [[Layer(1), NoOp, NoOp, k(A)]],
            [[NoOp, Layer(2), NoOp, k(B)]],
            [[NoOp, NoOp, Layer(3), Trans]],
            [[NoOp, NoOp, NoOp, Trans]],
        ];
        let mut layout = Layout::new(&LAYERS);

        // change to layer 2
        layout.event(Press(0, 0));
        assert_eq!(CustomEvent::NoEvent, layout.tick());
        assert_keys(&[], layout.keycodes());
        // change to layer 3
        layout.event(Press(0, 1));
        assert_eq!(CustomEvent::NoEvent, layout.tick());
        assert_keys(&[], layout.keycodes());
        // change to layer 4
        layout.event(Press(0, 2));
        assert_eq!(CustomEvent::NoEvent, layout.tick());
        assert_keys(&[], layout.keycodes());
        // pressing Trans should press a key in layer 2, compared to previous behavior,
        // where a key in layer 1 would be pressed
        layout.event(Press(0, 3));
        assert_eq!(CustomEvent::NoEvent, layout.tick());
        assert_keys(&[B], layout.keycodes());
        layout.event(Release(0, 3));
        assert_eq!(CustomEvent::NoEvent, layout.tick());
        assert_keys(&[], layout.keycodes());
    }

    #[test]
    fn test_trans_in_action_on_first_layer() {
        static DEFSRC_LAYER: [Action; 2] = [NoOp, k(X)];
        static LAYERS: Layers<2, 1, 2> = [
            [[Layer(1), Trans]],
            [[NoOp, MultipleActions(&[Trans].as_slice())]],
        ];
        let mut layout = Layout::new_with_trans_action_settings(&DEFSRC_LAYER, &LAYERS, true);

        layout.event(Press(0, 0));
        assert_eq!(CustomEvent::NoEvent, layout.tick());
        assert_keys(&[], layout.keycodes());
        layout.event(Press(0, 1));
        assert_eq!(CustomEvent::NoEvent, layout.tick());
        assert_keys(&[X], layout.keycodes());
        layout.event(Release(0, 1));
        assert_eq!(CustomEvent::NoEvent, layout.tick());
        assert_keys(&[], layout.keycodes());
    }

    #[test]
    fn test_trans_in_taphold_tap() {
        static LAYERS: Layers<3, 1, 3> = [
            [[Layer(1), NoOp, k(A)]],
            [[NoOp, Layer(2), k(B)]],
            [[
                NoOp,
                NoOp,
                HoldTap(&HoldTapAction {
                    timeout: 50,
                    hold: k(Space),
                    timeout_action: k(Space),
                    tap: Trans,
                    config: HoldTapConfig::Default,
                    tap_hold_interval: 200,
                }),
            ]],
        ];
        let mut layout = Layout::new(&LAYERS);

        layout.event(Press(0, 0));
        assert_eq!(CustomEvent::NoEvent, layout.tick());
        assert_keys(&[], layout.keycodes());
        layout.event(Press(0, 1));
        assert_eq!(CustomEvent::NoEvent, layout.tick());
        assert_keys(&[], layout.keycodes());
        layout.event(Press(0, 2)); // press th
        for _ in 0..10 {
            assert_eq!(CustomEvent::NoEvent, layout.tick());
            assert_keys(&[], layout.keycodes());
        }
        layout.event(Release(0, 2)); // release th
        assert_eq!(CustomEvent::NoEvent, layout.tick());
        assert_keys(&[B], layout.keycodes()); // B is resolved from Trans
        assert_eq!(CustomEvent::NoEvent, layout.tick());
        assert_keys(&[], layout.keycodes());
        // test tap action repeat
        layout.event(Press(0, 2));
        for _ in 0..30 {
            assert_eq!(CustomEvent::NoEvent, layout.tick());
            assert_keys(&[B], layout.keycodes());
        }
        layout.event(Release(0, 2));
        assert_eq!(CustomEvent::NoEvent, layout.tick());
        assert_keys(&[], layout.keycodes());
    }

    #[test]
    fn test_trans_in_taphold_hold() {
        static LAYERS: Layers<3, 1, 3> = [
            [[Layer(1), NoOp, k(A)]],
            [[NoOp, Layer(2), k(B)]],
            [[
                NoOp,
                NoOp,
                HoldTap(&HoldTapAction {
                    timeout: 50,
                    hold: Trans,
                    timeout_action: Trans,
                    tap: k(Space),
                    config: HoldTapConfig::Default,
                    tap_hold_interval: 200,
                }),
            ]],
        ];
        let mut layout = Layout::new(&LAYERS);

        layout.event(Press(0, 0));
        assert_eq!(CustomEvent::NoEvent, layout.tick());
        assert_keys(&[], layout.keycodes());
        layout.event(Press(0, 1));
        assert_eq!(CustomEvent::NoEvent, layout.tick());
        assert_keys(&[], layout.keycodes());
        layout.event(Press(0, 2)); // press th
        for _ in 0..50 {
            assert_eq!(CustomEvent::NoEvent, layout.tick());
            assert_keys(&[], layout.keycodes());
        }
        for _ in 0..70 {
            assert_eq!(CustomEvent::NoEvent, layout.tick());
            assert_keys(&[B], layout.keycodes()); // B is resolved from Trans
        }
        layout.event(Release(0, 2)); // release th
        assert_eq!(CustomEvent::NoEvent, layout.tick());
        assert_keys(&[], layout.keycodes());
    }

    #[test]
    fn test_trans_in_tapdance_lazy() {
        static LAYERS: Layers<3, 1, 3> = [
            [[Layer(1), NoOp, k(A)]],
            [[NoOp, Layer(2), k(B)]],
            [[
                NoOp,
                NoOp,
                TapDance(&crate::action::TapDance {
                    timeout: 100,
                    actions: &[&Trans, &k(X)],
                    config: TapDanceConfig::Lazy,
                }),
            ]],
        ];
        let mut layout = Layout::new(&LAYERS);

        layout.event(Press(0, 0));
        assert_eq!(CustomEvent::NoEvent, layout.tick());
        assert_keys(&[], layout.keycodes());
        layout.event(Press(0, 1));
        assert_eq!(CustomEvent::NoEvent, layout.tick());
        assert_keys(&[], layout.keycodes());
        layout.event(Press(0, 2));
        for _ in 0..10 {
            assert_eq!(CustomEvent::NoEvent, layout.tick());
            assert_keys(&[], layout.keycodes());
        }
        layout.event(Release(0, 2));
        for _ in 0..90 {
            assert_eq!(CustomEvent::NoEvent, layout.tick());
            assert_keys(&[], layout.keycodes());
        }
        assert_eq!(CustomEvent::NoEvent, layout.tick());
        assert_keys(&[B], layout.keycodes());
        assert_eq!(CustomEvent::NoEvent, layout.tick());
        assert_keys(&[], layout.keycodes());
    }

    #[test]
    fn test_trans_in_tapdance_eager() {
        static LAYERS: Layers<3, 1, 3> = [
            [[Layer(1), NoOp, k(A)]],
            [[NoOp, Layer(2), k(B)]],
            [[
                NoOp,
                NoOp,
                TapDance(&crate::action::TapDance {
                    timeout: 100,
                    actions: &[&Trans, &k(X)],
                    config: TapDanceConfig::Eager,
                }),
            ]],
        ];
        let mut layout = Layout::new(&LAYERS);

        layout.event(Press(0, 0));
        assert_eq!(CustomEvent::NoEvent, layout.tick());
        assert_keys(&[], layout.keycodes());
        layout.event(Press(0, 1));
        assert_eq!(CustomEvent::NoEvent, layout.tick());
        assert_keys(&[], layout.keycodes());
        layout.event(Press(0, 2));
        for _ in 0..10 {
            assert_eq!(CustomEvent::NoEvent, layout.tick());
            assert_keys(&[B], layout.keycodes());
        }
        layout.event(Release(0, 2));
        assert_eq!(CustomEvent::NoEvent, layout.tick());
        assert_keys(&[], layout.keycodes());
    }

    #[test]
    fn test_trans_in_multi() {
        static LAYERS: Layers<3, 1, 3> = [
            [[Layer(1), NoOp, k(A)]],
            [[NoOp, Layer(2), k(B)]],
            [[NoOp, NoOp, MultipleActions(&[Trans, k(X)].as_slice())]],
        ];
        let mut layout = Layout::new(&LAYERS);

        layout.event(Press(0, 0));
        assert_eq!(CustomEvent::NoEvent, layout.tick());
        assert_keys(&[], layout.keycodes());
        layout.event(Press(0, 1));
        assert_eq!(CustomEvent::NoEvent, layout.tick());
        assert_keys(&[], layout.keycodes());
        layout.event(Press(0, 2));
        for _ in 0..10 {
            assert_eq!(CustomEvent::NoEvent, layout.tick());
            assert_keys(&[B, X], layout.keycodes());
        }
        layout.event(Release(0, 2));
        assert_eq!(CustomEvent::NoEvent, layout.tick());
        assert_keys(&[], layout.keycodes());
    }

    #[test]
    fn test_trans_in_chords() {
        const GROUP: ChordsGroup<core::convert::Infallible> = ChordsGroup {
            coords: &[((0, 2), 1), ((0, 3), 2)],
            chords: &[(1, &Trans), (2, &Trans), (3, &KeyCode(X))],
            timeout: 100,
        };
        static LAYERS: Layers<4, 1, 3> = [
            [[Layer(1), NoOp, k(A), k(B)]],
            [[NoOp, Layer(2), k(C), k(D)]],
            [[NoOp, NoOp, Chords(&GROUP), Chords(&GROUP)]],
        ];
        let mut layout = Layout::new(&LAYERS);

        layout.event(Press(0, 0));
        assert_eq!(CustomEvent::NoEvent, layout.tick());
        assert_keys(&[], layout.keycodes());
        layout.event(Press(0, 1));
        assert_eq!(CustomEvent::NoEvent, layout.tick());
        assert_keys(&[], layout.keycodes());
        layout.event(Press(0, 2));
        for _ in 0..10 {
            assert_eq!(CustomEvent::NoEvent, layout.tick());
            assert_keys(&[], layout.keycodes());
        }
        layout.event(Release(0, 2));
        assert_eq!(CustomEvent::NoEvent, layout.tick());
        assert_keys(&[C], layout.keycodes());
        assert_eq!(CustomEvent::NoEvent, layout.tick());
        assert_keys(&[], layout.keycodes());
    }

    #[test]
    fn test_trans_in_fork() {
        static LAYERS: Layers<3, 1, 3> = [
            [[Layer(1), NoOp, k(A)]],
            [[NoOp, Layer(2), k(B)]],
            [[
                NoOp,
                NoOp,
                Fork(&ForkConfig {
                    left: Trans,
                    right: Trans,
                    right_triggers: &[Space],
                }),
            ]],
        ];
        let mut layout = Layout::new(&LAYERS);

        layout.event(Press(0, 0));
        assert_eq!(CustomEvent::NoEvent, layout.tick());
        assert_keys(&[], layout.keycodes());
        layout.event(Press(0, 1));
        assert_eq!(CustomEvent::NoEvent, layout.tick());
        assert_keys(&[], layout.keycodes());
        layout.event(Press(0, 2));
        assert_eq!(CustomEvent::NoEvent, layout.tick());
        assert_keys(&[B], layout.keycodes());
        layout.event(Release(0, 2));
        assert_eq!(CustomEvent::NoEvent, layout.tick());
        assert_keys(&[], layout.keycodes());
    }

    #[test]
    fn test_trans_in_switch() {
        static LAYERS: Layers<3, 1, 3> = [
            [[Layer(1), NoOp, k(A)]],
            [[NoOp, Layer(2), k(B)]],
            [[
                NoOp,
                NoOp,
                Switch(&switch::Switch {
                    cases: &[(&[], &Trans, BreakOrFallthrough::Break)],
                }),
            ]],
        ];
        let mut layout = Layout::new(&LAYERS);

        layout.event(Press(0, 0));
        assert_eq!(CustomEvent::NoEvent, layout.tick());
        assert_keys(&[], layout.keycodes());
        layout.event(Press(0, 1));
        assert_eq!(CustomEvent::NoEvent, layout.tick());
        assert_keys(&[], layout.keycodes());

        layout.event(Press(0, 2));
        // No idea why we have to wait 2 ticks here. Is this a bug in switch?
        assert_eq!(CustomEvent::NoEvent, layout.tick());
        assert_keys(&[], layout.keycodes());
        assert_eq!(CustomEvent::NoEvent, layout.tick());
        assert_keys(&[B], layout.keycodes());

        layout.event(Release(0, 2));
        assert_eq!(CustomEvent::NoEvent, layout.tick());
        assert_keys(&[], layout.keycodes());
    }

    #[test]
    fn test_multiple_taphold_trans() {
        static LAYERS: Layers<4, 1, 4> = [
            [[Layer(1), NoOp, NoOp, k(A)]],
            [[
                NoOp,
                Layer(2),
                NoOp,
                HoldTap(&HoldTapAction {
                    timeout: 50,
                    hold: k(B),
                    timeout_action: k(B),
                    tap: Trans,
                    config: HoldTapConfig::Default,
                    tap_hold_interval: 200,
                }),
            ]],
            [[
                NoOp,
                NoOp,
                Layer(3),
                HoldTap(&HoldTapAction {
                    timeout: 50,
                    hold: k(C),
                    timeout_action: k(C),
                    tap: Trans,
                    config: HoldTapConfig::Default,
                    tap_hold_interval: 200,
                }),
            ]],
            [[
                NoOp,
                NoOp,
                NoOp,
                HoldTap(&HoldTapAction {
                    timeout: 50,
                    hold: k(D),
                    timeout_action: k(D),
                    tap: Trans,
                    config: HoldTapConfig::Default,
                    tap_hold_interval: 200,
                }),
            ]],
        ];
        let mut layout = Layout::new(&LAYERS);

        layout.event(Press(0, 0));
        assert_eq!(CustomEvent::NoEvent, layout.tick());
        assert_keys(&[], layout.keycodes());
        layout.event(Press(0, 1));
        assert_eq!(CustomEvent::NoEvent, layout.tick());
        assert_keys(&[], layout.keycodes());
        layout.event(Press(0, 2));
        assert_eq!(CustomEvent::NoEvent, layout.tick());
        assert_keys(&[], layout.keycodes());
        layout.event(Press(0, 3));
        assert_eq!(CustomEvent::NoEvent, layout.tick());
        assert_keys(&[], layout.keycodes());
        layout.event(Release(0, 3));
        assert_eq!(CustomEvent::NoEvent, layout.tick());
        assert_keys(&[], layout.keycodes());
        layout.event(Release(0, 3));
        assert_eq!(CustomEvent::NoEvent, layout.tick());
        assert_keys(&[A], layout.keycodes());
    }
}<|MERGE_RESOLUTION|>--- conflicted
+++ resolved
@@ -88,13 +88,9 @@
 where
     T: 'a + std::fmt::Debug,
 {
-<<<<<<< HEAD
     /// Fallback for transparent keys inside actions that are on `default_layer`.
     pub src_keys: &'a [Action<'a, T>; C],
-    pub layers: &'a [[[Action<'a, T>; C]; R]; L],
-=======
     pub layers: &'a [[[Action<'a, T>; C]; R]],
->>>>>>> 9205c501
     pub default_layer: usize,
     /// Key states.
     pub states: Vec<State<'a, T>, 64>,
@@ -447,11 +443,8 @@
     tap: &'a Action<'a, T>,
     timeout_action: &'a Action<'a, T>,
     config: WaitingConfig<'a, T>,
-<<<<<<< HEAD
     layer_stack: std::vec::Vec<usize>,
-=======
     prev_queue_len: QueueLen,
->>>>>>> 9205c501
 }
 
 /// Actions that can be triggered for a key configured for HoldTap.
@@ -1035,15 +1028,9 @@
 
 impl<'a, const C: usize, const R: usize, T: 'a + Copy + std::fmt::Debug> Layout<'a, C, R, T> {
     /// Creates a new `Layout` object.
-<<<<<<< HEAD
-    ///
-    pub fn new(layers: &'a [[[Action<T>; C]; R]; L]) -> Self {
-        let src_keys = &[Action::NoOp; C];
-=======
     pub fn new(layers: &'a [[[Action<T>; C]; R]]) -> Self {
->>>>>>> 9205c501
         Self {
-            src_keys,
+            src_keys: &[Action::NoOp; C],
             layers,
             default_layer: 0,
             states: Vec::new(),
@@ -1100,16 +1087,12 @@
                 WaitingConfig::HoldTap(..) | WaitingConfig::Chord(_) => w.delay + w.ticks,
                 WaitingConfig::TapDance(_) => 0,
             };
-<<<<<<< HEAD
             let layer_stack = w.layer_stack.clone();
-            self.waiting = None;
-=======
             if idx < 0 {
                 self.waiting = None;
             } else {
                 self.extra_waiting.remove(idx as usize);
             }
->>>>>>> 9205c501
             if coord == self.last_press_tracker.coord {
                 self.last_press_tracker.tap_hold_timeout = 0;
             }
@@ -1131,9 +1114,12 @@
                 WaitingConfig::HoldTap(..) | WaitingConfig::Chord(_) => w.delay + w.ticks,
                 WaitingConfig::TapDance(_) => 0,
             };
-<<<<<<< HEAD
             let layer_stack = w.layer_stack.clone();
-            self.waiting = None;
+            if idx < 0 {
+                self.waiting = None;
+            } else {
+                self.extra_waiting.remove(idx as usize);
+            }
             let ret = self.do_action(
                 tap,
                 coord,
@@ -1141,36 +1127,9 @@
                 false,
                 &mut layer_stack.clone().into_iter(),
             );
-=======
-            if idx < 0 {
-                self.waiting = None;
-            } else {
-                self.extra_waiting.remove(idx as usize);
-            }
-            let ret = self.do_action(tap, coord, delay, false);
->>>>>>> 9205c501
             if let Some(pq) = pq {
                 match tap {
                     Action::KeyCode(_)
-<<<<<<< HEAD
-                        | Action::MultipleKeyCodes(_)
-                        | Action::OneShot(_)
-                        | Action::Layer(_)
-                ) {
-                    // The current intent of this block is to ensure that simple actions like
-                    // key presses or layer-while-held remain pressed as long as a single key from
-                    // the input chord remains held. The behaviour of these actions is correct in
-                    // the case of repeating do_action, so there is currently no harm in doing
-                    // this. Other action types are more problematic though.
-                    for other_coord in pq.iter().copied() {
-                        self.do_action(
-                            tap,
-                            other_coord,
-                            delay,
-                            false,
-                            &mut layer_stack.clone().into_iter(),
-                        );
-=======
                     | Action::MultipleKeyCodes(_)
                     | Action::OneShot(_)
                     | Action::Layer(_) => {
@@ -1180,9 +1139,14 @@
                         // the case of repeating do_action, so there is currently no harm in doing
                         // this. Other action types are more problematic though.
                         for other_coord in pq.iter().copied() {
-                            self.do_action(tap, other_coord, delay, false);
+                            self.do_action(
+                                tap,
+                                other_coord,
+                                delay,
+                                false,
+                                &mut layer_stack.clone().into_iter(),
+                            );
                         }
->>>>>>> 9205c501
                     }
                     Action::MultipleActions(acs) => {
                         // Like above block, but for the same simple actions within MultipleActions
@@ -1225,16 +1189,12 @@
                 WaitingConfig::HoldTap(..) | WaitingConfig::Chord(_) => w.delay + w.ticks,
                 WaitingConfig::TapDance(_) => 0,
             };
-<<<<<<< HEAD
             let layer_stack = w.layer_stack.clone();
-            self.waiting = None;
-=======
             if idx < 0 {
                 self.waiting = None;
             } else {
                 self.extra_waiting.remove(idx as usize);
             }
->>>>>>> 9205c501
             if coord == self.last_press_tracker.coord {
                 self.last_press_tracker.tap_hold_timeout = 0;
             }
@@ -1263,17 +1223,13 @@
         if let Some(Some((coord, delay, action))) = self.action_queue.pop_front() {
             // If there's anything in the action queue, don't process anything else yet - execute
             // everything. Otherwise an action may never be released.
-<<<<<<< HEAD
             return self.do_action(
                 action,
                 coord,
-                0,
+                delay,
                 false,
                 &mut self.trans_resolution_layer_order().into_iter().skip(1),
             );
-=======
-            return self.do_action(action, coord, delay, false);
->>>>>>> 9205c501
         }
         self.states = self.states.iter().filter_map(State::tick).collect();
         self.queue.iter_mut().for_each(Queued::tick);
@@ -1573,16 +1529,12 @@
         is_oneshot: bool,
         layer_stack: &mut (impl Iterator<Item = usize> + Clone), // used to resolve Trans action
     ) -> CustomEvent<'a, T> {
-<<<<<<< HEAD
         let mut action = action;
         if let Trans = action {
             action = self.resolve_coord(coord, layer_stack);
         }
         let action = action;
 
-        self.clear_and_handle_waiting(action);
-=======
->>>>>>> 9205c501
         if self.last_press_tracker.coord != coord {
             self.last_press_tracker.tap_hold_timeout = 0;
         }
@@ -1649,11 +1601,8 @@
                         tap,
                         timeout_action,
                         config: WaitingConfig::HoldTap(*config),
-<<<<<<< HEAD
                         layer_stack: layer_stack.collect(),
-=======
                         prev_queue_len: QueueLen::MAX,
->>>>>>> 9205c501
                     };
                     if self.waiting.is_some() {
                         self.extra_waiting.push_back(waiting);
@@ -1702,11 +1651,8 @@
                                 timeout: td.timeout,
                                 num_taps: 1,
                             }),
-<<<<<<< HEAD
                             layer_stack: layer_stack.collect(),
-=======
                             prev_queue_len: QueueLen::MAX,
->>>>>>> 9205c501
                         });
                     }
                     TapDanceConfig::Eager => {
@@ -1748,11 +1694,8 @@
                     tap: &Action::NoOp,
                     timeout_action: &Action::NoOp,
                     config: WaitingConfig::Chord(chords),
-<<<<<<< HEAD
                     layer_stack: layer_stack.collect(),
-=======
                     prev_queue_len: QueueLen::MAX,
->>>>>>> 9205c501
                 });
             }
             &KeyCode(keycode) => {
@@ -1978,50 +1921,6 @@
         CustomEvent::NoEvent
     }
 
-<<<<<<< HEAD
-    /// Clear the waiting state if it is about to be overwritten by a new waiting state.
-    ///
-    /// If something is waiting **and** another waiting action is currently being activated, that
-    /// probably means that there were multiple actions in the action queue caused by a single
-    /// terminal state. In this scenario, do some sensible default for the waiting state and end it
-    /// early, since a new action should interrupt the waiting action anyway.
-    ///
-    /// Another potential concern is if there is some processing in the event queue that needs to
-    /// happen as part of the cleanup, i.e. the code runs in `handle_tap_dance`, `handle_chord`
-    /// where some queued events are consumed. I'm fairly sure that there is no extra processing
-    /// that needs to happen. Actions in the action queue should be activated on subsequent ticks
-    /// with no room for key events to be a factor when handling this case.
-    fn clear_and_handle_waiting(&mut self, action: &'a Action<'a, T>) {
-        if !matches!(
-            action,
-            Action::HoldTap(_) | Action::TapDance(_) | Action::Chords(_)
-        ) {
-            return;
-        }
-        let mut waiting_action = None;
-        if let Some(waiting) = &self.waiting {
-            waiting_action = match waiting.config {
-                WaitingConfig::HoldTap(_) => Some((waiting.tap, waiting.coord, waiting.delay)),
-                WaitingConfig::TapDance(tdc) => {
-                    Some((tdc.actions[0], waiting.coord, waiting.delay))
-                }
-                WaitingConfig::Chord(_) => None,
-            };
-            self.waiting = None;
-        };
-        if let Some((action, coord, delay)) = waiting_action {
-            self.do_action(
-                action,
-                coord,
-                delay,
-                false,
-                &mut self.trans_resolution_layer_order().into_iter().skip(1),
-            );
-        };
-    }
-
-=======
->>>>>>> 9205c501
     /// Obtain the index of the current active layer
     pub fn current_layer(&self) -> usize {
         self.states

use serde::{Deserialize, Serialize};
use std::str::FromStr;

#[derive(Debug, Serialize, Deserialize)]
pub enum ServerMessage {
    LayerChange { new: String },
    LayerNames { names: Vec<String> },
    CurrentLayerInfo { name: String, cfg_text: String },
<<<<<<< HEAD
    ConfigFileReload { new: String },
=======
    CurrentLayerName { name: String },
>>>>>>> f291a28e
    Error { msg: String },
}

impl ServerMessage {
    pub fn as_bytes(&self) -> Vec<u8> {
        let mut msg = serde_json::to_vec(self).expect("ServerMessage should serialize");
        msg.push(b'\n');
        msg
    }
}

#[derive(Debug, Serialize, Deserialize)]
pub enum ClientMessage {
    ChangeLayer {
        new: String,
    },
    RequestLayerNames {},
    RequestCurrentLayerInfo {},
    RequestCurrentLayerName {},
    ActOnFakeKey {
        name: String,
        action: FakeKeyActionMessage,
    },
    SetMouse {
        x: u16,
        y: u16,
    },
}

#[derive(Debug, Clone, Copy, PartialEq, Eq, Hash, Deserialize, Serialize)]
pub enum FakeKeyActionMessage {
    Press,
    Release,
    Tap,
    Toggle,
}

impl FromStr for ClientMessage {
    type Err = serde_json::Error;

    fn from_str(s: &str) -> std::result::Result<Self, Self::Err> {
        serde_json::from_str(s)
    }
}<|MERGE_RESOLUTION|>--- conflicted
+++ resolved
@@ -6,11 +6,8 @@
     LayerChange { new: String },
     LayerNames { names: Vec<String> },
     CurrentLayerInfo { name: String, cfg_text: String },
-<<<<<<< HEAD
     ConfigFileReload { new: String },
-=======
     CurrentLayerName { name: String },
->>>>>>> f291a28e
     Error { msg: String },
 }
 

use crate::layers::Layers;

#[cfg(test)]
use crate::actions::Action;
#[cfg(test)]
use crate::keys::KeyCode;
#[cfg(test)]
use crate::layers::Layer;

use ron::de;
use serde::Deserialize;
use std::collections::HashMap;

// ------------------- Cfg ---------------------

/// This is a thin-wrapper around `layers::Layers`.
/// It's used only for easy constructions of configuration layers.
/// It encapsulates away the conversion of the input vectors to maps.
#[derive(Debug, Deserialize)]
pub struct Cfg {
    pub layers: Layers,
    pub layer_aliases: HashMap<String, usize>,
    pub tap_hold_wait_time: u64,
    pub tap_dance_wait_time: u64,
}

impl Cfg {
    #[cfg(test)]
    pub fn new(layer_aliases: HashMap<String, usize>, layers: Vec<Vec<(KeyCode, Action)>>) -> Self {
        let mut converted: Vec<Layer> = vec![];
        for layer in layers.into_iter() {
            converted.push(layer.into_iter().collect::<Layer>());
        }

        Self {
            layers: converted,
<<<<<<< HEAD
            layer_aliases,
=======
>>>>>>> bc1096df
            tap_hold_wait_time: 0,
            tap_dance_wait_time: 0,
        }
    }
}

// ------------------- Util Functions ---------------------

pub fn parse(cfg: &String) -> Cfg {
    de::from_str(cfg).expect("Failed to parse the config file")
}<|MERGE_RESOLUTION|>--- conflicted
+++ resolved
@@ -34,10 +34,7 @@
 
         Self {
             layers: converted,
-<<<<<<< HEAD
             layer_aliases,
-=======
->>>>>>> bc1096df
             tap_hold_wait_time: 0,
             tap_dance_wait_time: 0,
         }

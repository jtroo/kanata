use anyhow::Result;
#[cfg(feature = "simulated_output")]
use anyhow::{anyhow, bail};
use clap::Parser;
#[cfg(feature = "simulated_output")]
use kanata_parser::keys::str_to_oscode;
#[cfg(feature = "simulated_output")]
use kanata_state_machine::{oskbd::*, *};
#[cfg(feature = "simulated_output")]
use simplelog::*;

use std::path::PathBuf;

#[cfg(test)]
mod tests;

pub fn default_sim() -> Vec<PathBuf> {
    let mut cfgs = Vec::new();

    let default = PathBuf::from("test/sim.txt");
    if default.is_file() {
        cfgs.push(default);
    }

    if let Some(config_dir) = dirs::config_dir() {
        let fallback = config_dir.join("kanata").join("test").join("sim.txt");
        if fallback.is_file() {
            cfgs.push(fallback);
        }
    }

    cfgs
}

#[derive(Parser, Debug)]
#[command(author, version, verbatim_doc_comment)]
///
/// kanata_filesim: a cli tool that helps debug kanata's user configuration by:
/// - reading a text file with a sequence of key events, including key delays
/// - interpreting them with kanata
/// - printing out which actions or key/mouse events kanata would execute if the keys were
/// pressed by a user
/// - (optionally) saving the result to a file for reference
struct Args {
    // Display different platform specific paths based on the target OS
    #[cfg_attr(
        target_os = "windows",
        doc = r"Configuration file(s) to use with kanata. If not specified, defaults to
kanata.kbd in the current working directory and
'C:\Users\user\AppData\Roaming\kanata\kanata.kbd'"
    )]
    #[cfg_attr(
        target_os = "macos",
        doc = "Configuration file(s) to use with kanata. If not specified, defaults to
kanata.kbd in the current working directory and
'$HOME/Library/Application Support/kanata/kanata.kbd.'"
    )]
    #[cfg_attr(
        not(any(target_os = "macos", target_os = "windows")),
        doc = "Configuration file(s) to use with kanata. If not specified, defaults to
kanata.kbd in the current working directory and
'$XDG_CONFIG_HOME/kanata/kanata.kbd'"
    )]
    #[arg(short, long, verbatim_doc_comment)]
    cfg: Option<Vec<PathBuf>>,

    // Display different platform specific paths based on the target OS
    #[cfg_attr(
        target_os = "windows",
        doc = r"Simulation file(s) to use with kanata_filesim. If not specified, defaults to
test\sim.txt in the current working directory and
'C:\Users\user\AppData\Roaming\kanata\test\sim.txt'"
    )]
    #[cfg_attr(
        target_os = "macos",
        doc = "Simulation file(s) to use with kanata_filesim. If not specified, defaults to
test/sim.txt in the current working directory and
'$HOME/Library/Application Support/kanata/test/sim.txt.'"
    )]
    #[cfg_attr(
        not(any(target_os = "macos", target_os = "windows")),
        doc = "Simulation file(s) to use with kanata_filesim. If not specified, defaults to
test/sim.txt in the current working directory and
'$XDG_CONFIG_HOME/kanata/test/sim.txt'"
    )]
    #[arg(short = 's', long, verbatim_doc_comment)]
    sim: Option<Vec<PathBuf>>,
    /// Save output to the simulation file's path with its name appended by the value of this argument
    #[arg(short = 'o', long, verbatim_doc_comment)]
    out: Option<String>,
}

#[cfg(feature = "simulated_output")]
fn log_init() {
    let mut log_cfg = ConfigBuilder::new();
    if let Err(e) = log_cfg.set_time_offset_to_local() {
        eprintln!("WARNING: could not set log TZ to local: {e:?}");
    };
    log_cfg.set_time_format_rfc3339();
    CombinedLogger::init(vec![TermLogger::new(
        LevelFilter::Debug,
        log_cfg.build(),
        TerminalMode::Stderr,
        ColorChoice::AlwaysAnsi,
    )])
    .expect("logger can init");
}

/// Parse CLI arguments
#[cfg(feature = "simulated_output")]
fn cli_init_fsim() -> Result<(ValidatedArgs, Vec<PathBuf>, Option<String>)> {
    let args = Args::parse();
    let cfg_paths = args.cfg.unwrap_or_else(default_cfg);
    let sim_paths = args.sim.unwrap_or_else(default_sim);
    let sim_appendix = args.out;

    log::info!("kanata_filesim v{} starting", env!("CARGO_PKG_VERSION"));
    #[cfg(all(not(feature = "interception_driver"), target_os = "windows"))]
    log::info!("using LLHOOK+SendInput for keyboard IO");
    #[cfg(all(feature = "interception_driver", target_os = "windows"))]
    log::info!("using the Interception driver for keyboard IO");

    if let Some(config_file) = cfg_paths.first() {
        if !config_file.exists() {
            bail!("Could not find the config file ({})\nFor more info, pass the `-h` or `--help` flags.",cfg_paths[0].to_str().unwrap_or("?"))
        }
    } else {
        bail!("No config files provided\nFor more info, pass the `-h` or `--help` flags.");
    }
    if let Some(config_sim_file) = sim_paths.first() {
        if !config_sim_file.exists() {
            bail!("Could not find the simulation file ({})\nFor more info, pass the `-h` or `--help` flags.",sim_paths[0].to_str().unwrap_or("?"))
        }
    } else {
        bail!("No simulation files provided\nFor more info, pass the `-h` or `--help` flags.");
    }

    Ok((
        ValidatedArgs {
            paths: cfg_paths,
            #[cfg(feature = "tcp_server")]
            port: None,
            #[cfg(target_os = "linux")]
            symlink_path: None,
            nodelay: true,
        },
        sim_paths,
        sim_appendix,
    ))
}

#[cfg(feature = "simulated_output")]
fn main_impl() -> Result<()> {
    log_init();
    let (args, sim_paths, sim_appendix) = cli_init_fsim()?;

    for config_sim_file in &sim_paths {
        let mut k = Kanata::new(&args)?;
        println!("Evaluating simulation file = {:?}", config_sim_file);
        let s = std::fs::read_to_string(config_sim_file)?;
        for l in s.lines() {
            for pair in l.split_whitespace() {
                match pair.split_once(':') {
                    Some((kind, val)) => match kind {
                        "tick" | "🕐" | "t" => {
<<<<<<< HEAD
                            let tick = str::parse::<u128>(val)?;
                            k.kbd_out.log.in_tick(tick);
                            k.tick_ms(tick)?;
=======
                            k.tick_ms(str::parse::<u128>(val)?, &None)?;
>>>>>>> 76b759e7
                        }
                        "press" | "↓" | "d" | "down" => {
                            let key_code =
                                str_to_oscode(val).ok_or_else(|| anyhow!("unknown key: {val}"))?;
                            k.kbd_out.log.in_press_key(key_code);
                            k.handle_input_event(&KeyEvent {
                                code: key_code,
                                value: KeyValue::Press,
                            })?;
                        }
                        "release" | "↑" | "u" | "up" => {
                            let key_code =
                                str_to_oscode(val).ok_or_else(|| anyhow!("unknown key: {val}"))?;
                            k.kbd_out.log.in_release_key(key_code);
                            k.handle_input_event(&KeyEvent {
                                code: key_code,
                                value: KeyValue::Release,
                            })?;
                        }
                        "repeat" | "⟳" | "r" => {
                            let key_code =
                                str_to_oscode(val).ok_or_else(|| anyhow!("unknown key: {val}"))?;
                            k.kbd_out.log.in_repeat_key(key_code);
                            k.handle_input_event(&KeyEvent {
                                code: key_code,
                                value: KeyValue::Repeat,
                            })?;
                        }
                        _ => bail!("invalid pair prefix: {kind}"),
                    },
                    None => bail!("invalid pair: {l}"),
                }
            }
        }
        k.kbd_out.log.end(config_sim_file, sim_appendix.clone());
    }

    Ok(())
}

#[cfg(not(feature = "simulated_output"))]
fn main() -> Result<()> {
    Ok(())
}
#[cfg(feature = "simulated_output")]
fn main() -> Result<()> {
    let ret = main_impl();
    if let Err(ref e) = ret {
        log::error!("{e}\n");
    }
    ret
}<|MERGE_RESOLUTION|>--- conflicted
+++ resolved
@@ -163,13 +163,9 @@
                 match pair.split_once(':') {
                     Some((kind, val)) => match kind {
                         "tick" | "🕐" | "t" => {
-<<<<<<< HEAD
                             let tick = str::parse::<u128>(val)?;
                             k.kbd_out.log.in_tick(tick);
-                            k.tick_ms(tick)?;
-=======
-                            k.tick_ms(str::parse::<u128>(val)?, &None)?;
->>>>>>> 76b759e7
+                            k.tick_ms(tick, &None)?;
                         }
                         "press" | "↓" | "d" | "down" => {
                             let key_code =

--- conflicted
+++ resolved
@@ -101,11 +101,7 @@
                 }
 
                 // Send key events to the processing loop
-<<<<<<< HEAD
-                if let Err(e) = tx.send(supported_in_event) {
-=======
-                if let Err(e) = tx.try_send(key_event) {
->>>>>>> 59938f4f
+                if let Err(e) = tx.try_send(supported_in_event) {
                     bail!("failed to send on channel: {}", e)
                 }
             }

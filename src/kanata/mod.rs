//! Implements the glue between OS input/output and keyberon state management.

use anyhow::{bail, Result};
use log::{error, info};
use parking_lot::Mutex;
use std::sync::mpsc::{Receiver, SyncSender as Sender, TryRecvError};

use kanata_keyberon::key_code::*;
use kanata_keyberon::layout::*;

use std::path::PathBuf;
use std::sync::atomic::{AtomicBool, Ordering::SeqCst};
use std::sync::Arc;
use std::time;

use crate::oskbd::{KeyEvent, *};
#[cfg(feature = "tcp_server")]
use crate::tcp_server::simple_sexpr_to_json_array;
#[cfg(feature = "tcp_server")]
use crate::SocketAddrWrapper;
use crate::ValidatedArgs;
use kanata_parser::cfg;
use kanata_parser::cfg::*;
use kanata_parser::custom_action::*;
pub use kanata_parser::keys::*;
use kanata_tcp_protocol::ServerMessage;

mod dynamic_macro;
use dynamic_macro::*;

use kanata_parser::cfg::list_actions::*;

#[cfg(feature = "cmd")]
mod cmd;
#[cfg(feature = "cmd")]
use cmd::*;

#[cfg(target_os = "windows")]
mod windows;
#[cfg(target_os = "windows")]
pub use windows::*;

#[cfg(target_os = "linux")]
mod linux;

#[cfg(target_os = "macos")]
mod macos;
#[cfg(target_os = "macos")]
use macos::*;

#[cfg(target_os = "unknown")]
mod unknown;

mod caps_word;
pub use caps_word::*;

type HashSet<T> = rustc_hash::FxHashSet<T>;
type HashMap<K, V> = rustc_hash::FxHashMap<K, V>;

pub struct Kanata {
    /// Handle to some OS keyboard output mechanism.
    pub kbd_out: KbdOut,
    /// Paths to one or more configuration files that define kanata's behaviour.
    pub cfg_paths: Vec<PathBuf>,
    /// Index into `cfg_paths`, used to know which file to live reload. Changes when cycling
    /// through the configuration files.
    pub cur_cfg_idx: usize,
    /// The potential key outputs of every key input. Used for managing key repeat.
    pub key_outputs: cfg::KeyOutputs,
    /// Handle to the keyberon library layout.
    pub layout: cfg::KanataLayout,
    /// Reusable vec (to save on allocations) that stores the currently active output keys.
    pub cur_keys: Vec<KeyCode>,
    /// Reusable vec (to save on allocations) that stores the active output keys from the previous
    /// tick.
    pub prev_keys: Vec<KeyCode>,
    /// Used for printing layer info to the info log when changing layers.
    pub layer_info: Vec<LayerInfo>,
    /// Used to track when a layer change occurs.
    pub prev_layer: usize,
    /// Vertical scrolling state tracker. Is Some(...) when a vertical scrolling action is active
    /// and None otherwise.
    pub scroll_state: Option<ScrollState>,
    /// Horizontal scrolling state. Is Some(...) when a horizontal scrolling action is active and
    /// None otherwise.
    pub hscroll_state: Option<ScrollState>,
    /// Vertical mouse movement state. Is Some(...) when vertical mouse movement is active and None
    /// otherwise.
    pub move_mouse_state_vertical: Option<MoveMouseState>,
    /// Horizontal mouse movement state. Is Some(...) when horizontal mouse movement is active and
    /// None otherwise.
    pub move_mouse_state_horizontal: Option<MoveMouseState>,
    /// A list of mouse speed modifiers in percentages by which mouse travel distance is scaled.
    pub move_mouse_speed_modifiers: Vec<u16>,
    /// The user configuration for backtracking to find valid sequences. See
    /// <../../docs/sequence-adding-chords-ideas.md> for more info.
    pub sequence_backtrack_modcancel: bool,
    /// Tracks sequence progress. Is Some(...) when in sequence mode and None otherwise.
    pub sequence_state: Option<SequenceState>,
    /// Valid sequences defined in the user configuration.
    pub sequences: cfg::KeySeqsToFKeys,
    /// Stores the user recored dynamic macros.
    pub dynamic_macros: HashMap<u16, Vec<DynamicMacroItem>>,
    /// Tracks the progress of an active dynamic macro. Is Some(...) when a dynamic macro is being
    /// replayed and None otherwise.
    pub dynamic_macro_replay_state: Option<DynamicMacroReplayState>,
    /// Tracks the the inputs for a dynamic macro recording. Is Some(...) when a dynamic macro is
    /// being recorded and None otherwise.
    pub dynamic_macro_record_state: Option<DynamicMacroRecordState>,
    /// Global overrides defined in the user configuration.
    pub overrides: Overrides,
    /// Reusable allocations to help with computing whether overrides are active based on key
    /// outputs.
    pub override_states: OverrideStates,
    /// Time of the last tick to know how many tick iterations to run, to achieve a 1ms tick
    /// interval more closely.
    last_tick: instant::Instant,
    /// Tracks the non-whole-millisecond gaps between ticks to know when to do another tick
    /// iteration without sleeping, to achive a 1ms tick interval more closely.
    time_remainder: u128,
    /// Is true if a live reload was requested by the user and false otherwise.
    live_reload_requested: bool,
    #[cfg(target_os = "linux")]
    /// Linux input paths in the user configuration.
    pub kbd_in_paths: Vec<String>,
    #[cfg(target_os = "linux")]
    /// Tracks the Linux user configuration to continue or abort if no devices are found.
    continue_if_no_devices: bool,
    #[cfg(any(target_os = "linux", target_os = "macos"))]
    /// Tracks the Linux/Macos user configuration for device names (instead of paths) that should be
    /// included for interception and processing by kanata.
    pub include_names: Option<Vec<String>>,
    #[cfg(target_os = "linux")]
    /// Tracks the Linux user configuration for device names (instead of paths) that should be
    /// excluded for interception and processing by kanata.
    pub exclude_names: Option<Vec<String>>,
    #[cfg(all(feature = "interception_driver", target_os = "windows"))]
    /// Used to know which input device to treat as a mouse for intercepting and processing inputs
    /// by kanata.
    intercept_mouse_hwids: Option<Vec<[u8; HWID_ARR_SZ]>>,
    #[cfg(all(feature = "interception_driver", target_os = "windows"))]
    /// Used to know which input device to treat as a mouse for intercepting and processing inputs
    /// by kanata.
    intercept_kb_hwids: Option<Vec<[u8; HWID_ARR_SZ]>>,
    /// User configuration to do logging of layer changes or not.
    log_layer_changes: bool,
    /// Tracks the caps-word state. Is Some(...) if caps-word is active and None otherwise.
    pub caps_word: Option<CapsWordState>,
    /// Config items from `defcfg`.
    #[cfg(target_os = "linux")]
    pub x11_repeat_rate: Option<KeyRepeatSettings>,
    /// Fake key actions that are waiting for a certain duration of keyboard idling.
    pub waiting_for_idle: HashSet<FakeKeyOnIdle>,
    /// Number of ticks since kanata was idle.
    pub ticks_since_idle: u16,
    /// If a mousemove action is active and another mousemove action is activated,
    /// reuse the acceleration state.
    movemouse_inherit_accel_state: bool,
    /// Removes jaggedneess of vertical and horizontal mouse movements when used
    /// simultaneously at the cost of increased mousemove actions latency.
    movemouse_smooth_diagonals: bool,
    /// If movemouse_smooth_diagonals is enabled, the previous mouse actions
    /// gets stored in this buffer and if the next movemouse action is opposite axis
    /// than the one stored in the buffer, both events are outputted at the same time.
    movemouse_buffer: Option<(Axis, CalculatedMouseMove)>,
    /// Configured maximum for dynamic macro recording, to protect users from themselves if they
    /// have accidentally left it on.
    dynamic_macro_max_presses: u16,
    /// Determines behaviour of replayed dynamic macros.
    dynamic_macro_replay_behaviour: ReplayBehaviour,
    /// Keys that should be unmodded. If non-empty, any modifier should be cleared.
    unmodded_keys: Vec<KeyCode>,
    /// Keys that should be unshifted. If non-empty, left+right shift keys should be cleared.
    unshifted_keys: Vec<KeyCode>,
    /// Keep track of last pressed key for [`CustomAction::Repeat`].
    last_pressed_key: KeyCode,
    #[cfg(feature = "tcp_server")]
    /// Names of fake keys mapped to their index in the fake keys row
    pub virtual_keys: HashMap<String, usize>,
    /// The maximum value of switch's key-timing item in the configuration.
    pub switch_max_key_timing: u16,
    #[cfg(feature = "tcp_server")]
    tcp_server_address: Option<SocketAddrWrapper>,
}

// Functions to send keys except those that fall in the ignorable range.
//
// POTENTIAL PROBLEM - G-keys:
// Some keys are ignored because they are *probably* unused,
// or otherwise are probably in an unergonomic, far away key position,
// so if you're using kanata, you can now stop using those keys and
// do something better!
//
// I should probably let people turn this off if they really want to,
// but I don't like how that would require extra code.
// I'll defer to YAGNI and add docs, and let people report problems if
// they want a fix 🐝.
//
// The keys ignored are intentionally the upper numbers of KEY_MACROX.
// The Linux input-event-codes.h file mentions G1-G18 and S1-S30
// as keys that might use these codes.
//
// Logitech still makes devices with G-keys
// but the S-keys are apparently from the
// "Microsoft SideWinder X6 Keyboard"
// which appears to no longer be in production.
//
// Thus based on my reading, 18 is the highest macro key
// that can be assumed to be used by devices still in production.
const KEY_IGNORE_MIN: u16 = 0x2a4; // KEY_MACRO21
const KEY_IGNORE_MAX: u16 = 0x2ad; // KEY_MACRO30
fn write_key(kb: &mut KbdOut, osc: OsCode, val: KeyValue) -> Result<(), std::io::Error> {
    match u16::from(osc) {
        KEY_IGNORE_MIN..=KEY_IGNORE_MAX => Ok(()),
        _ => kb.write_key(osc, val),
    }
}
fn press_key(kb: &mut KbdOut, osc: OsCode) -> Result<(), std::io::Error> {
    match u16::from(osc) {
        KEY_IGNORE_MIN..=KEY_IGNORE_MAX => Ok(()),
        _ => kb.press_key(osc),
    }
}
fn release_key(kb: &mut KbdOut, osc: OsCode) -> Result<(), std::io::Error> {
    match u16::from(osc) {
        KEY_IGNORE_MIN..=KEY_IGNORE_MAX => Ok(()),
        _ => kb.release_key(osc),
    }
}

#[derive(PartialEq, Clone, Copy)]
pub enum Axis {
    Vertical,
    Horizontal,
}

impl From<MoveDirection> for Axis {
    fn from(val: MoveDirection) -> Axis {
        match val {
            MoveDirection::Up | MoveDirection::Down => Axis::Vertical,
            MoveDirection::Left | MoveDirection::Right => Axis::Horizontal,
        }
    }
}

#[derive(Clone, Copy)]
pub struct CalculatedMouseMove {
    pub direction: MoveDirection,
    pub distance: u16,
}

pub struct ScrollState {
    pub direction: MWheelDirection,
    pub interval: u16,
    pub ticks_until_scroll: u16,
    pub distance: u16,
}

pub struct MoveMouseState {
    pub direction: MoveDirection,
    pub interval: u16,
    pub ticks_until_move: u16,
    pub distance: u16,
    pub move_mouse_accel_state: Option<MoveMouseAccelState>,
}

#[derive(Clone, Copy)]
pub struct MoveMouseAccelState {
    pub accel_ticks_from_min: u16,
    pub accel_ticks_until_max: u16,
    pub accel_increment: f64,
    pub min_distance: u16,
    pub max_distance: u16,
}

pub struct SequenceState {
    pub sequence: Vec<u16>,
    pub sequence_input_mode: SequenceInputMode,
    pub ticks_until_timeout: u16,
    pub sequence_timeout: u16,
}

use once_cell::sync::Lazy;

static MAPPED_KEYS: Lazy<Mutex<cfg::MappedKeys>> =
    Lazy::new(|| Mutex::new(cfg::MappedKeys::default()));

impl Kanata {
    /// Create a new configuration from a file.
    pub fn new(args: &ValidatedArgs) -> Result<Self> {
        let cfg = match cfg::new_from_file(&args.paths[0]) {
            Ok(c) => c,
            Err(e) => {
                log::error!("{e:?}");
                bail!("failed to parse file");
            }
        };

        let kbd_out = match KbdOut::new(
            #[cfg(target_os = "linux")]
            &args.symlink_path,
        ) {
            Ok(kbd_out) => kbd_out,
            Err(err) => {
                error!("Failed to open the output uinput device. Make sure you've added the user executing kanata to the `uinput` group");
                bail!(err)
            }
        };

        #[cfg(target_os = "windows")]
        unsafe {
            log::info!("Asking Windows to improve timer precision");
            if winapi::um::timeapi::timeBeginPeriod(1) == winapi::um::mmsystem::TIMERR_NOCANDO {
                bail!("failed to improve timer precision");
            }
        }

        #[cfg(target_os = "windows")]
        unsafe {
            log::info!("Asking Windows to increase process priority");
            winapi::um::processthreadsapi::SetPriorityClass(
                winapi::um::processthreadsapi::GetCurrentProcess(),
                winapi::um::winbase::HIGH_PRIORITY_CLASS,
            );
        }

        update_kbd_out(&cfg.options, &kbd_out)?;

        #[cfg(target_os = "windows")]
        set_win_altgr_behaviour(cfg.options.windows_altgr);

        *MAPPED_KEYS.lock() = cfg.mapped_keys;

        Ok(Self {
            kbd_out,
            cfg_paths: args.paths.clone(),
            cur_cfg_idx: 0,
            key_outputs: cfg.key_outputs,
            layout: cfg.layout,
            layer_info: cfg.layer_info,
            cur_keys: Vec::new(),
            prev_keys: Vec::new(),
            prev_layer: 0,
            scroll_state: None,
            hscroll_state: None,
            move_mouse_state_vertical: None,
            move_mouse_state_horizontal: None,
            move_mouse_speed_modifiers: Vec::new(),
            sequence_backtrack_modcancel: cfg.options.sequence_backtrack_modcancel,
            sequence_state: None,
            sequences: cfg.sequences,
            last_tick: instant::Instant::now(),
            time_remainder: 0,
            live_reload_requested: false,
            overrides: cfg.overrides,
            override_states: OverrideStates::new(),
            #[cfg(target_os = "macos")]
            include_names: cfg.options.macos_dev_names_include,
            #[cfg(target_os = "linux")]
            kbd_in_paths: cfg.options.linux_dev,
            #[cfg(target_os = "linux")]
            continue_if_no_devices: cfg.options.linux_continue_if_no_devs_found,
            #[cfg(target_os = "linux")]
            include_names: cfg.options.linux_dev_names_include,
            #[cfg(target_os = "linux")]
            exclude_names: cfg.options.linux_dev_names_exclude,
            #[cfg(all(feature = "interception_driver", target_os = "windows"))]
            intercept_mouse_hwids: cfg.options.windows_interception_mouse_hwids,
            #[cfg(all(feature = "interception_driver", target_os = "windows"))]
            intercept_kb_hwids: cfg.options.windows_interception_keyboard_hwids,
            dynamic_macro_replay_state: None,
            dynamic_macro_record_state: None,
            dynamic_macros: Default::default(),
            log_layer_changes: cfg.options.log_layer_changes,
            caps_word: None,
            movemouse_smooth_diagonals: cfg.options.movemouse_smooth_diagonals,
            movemouse_inherit_accel_state: cfg.options.movemouse_inherit_accel_state,
            dynamic_macro_max_presses: cfg.options.dynamic_macro_max_presses,
            dynamic_macro_replay_behaviour: ReplayBehaviour {
                delay: cfg.options.dynamic_macro_replay_delay_behaviour,
            },
            #[cfg(target_os = "linux")]
            x11_repeat_rate: cfg.options.linux_x11_repeat_delay_rate,
            waiting_for_idle: HashSet::default(),
            ticks_since_idle: 0,
            movemouse_buffer: None,
            unmodded_keys: vec![],
            unshifted_keys: vec![],
            last_pressed_key: KeyCode::No,
            #[cfg(feature = "tcp_server")]
            virtual_keys: cfg.fake_keys,
            switch_max_key_timing: cfg.switch_max_key_timing,
            #[cfg(feature = "tcp_server")]
            tcp_server_address: args.tcp_server_address.clone(),
        })
    }

    /// Create a new configuration from a file, wrapped in an Arc<Mutex<_>>
    pub fn new_arc(args: &ValidatedArgs) -> Result<Arc<Mutex<Self>>> {
        Ok(Arc::new(Mutex::new(Self::new(args)?)))
    }

    pub fn new_from_str(cfg: &str) -> Result<Self> {
        let cfg = match cfg::new_from_str(cfg) {
            Ok(c) => c,
            Err(e) => {
                bail!("{e:?}");
            }
        };

        let kbd_out = match KbdOut::new(
            #[cfg(target_os = "linux")]
            &None,
        ) {
            Ok(kbd_out) => kbd_out,
            Err(err) => {
                error!("Failed to open the output uinput device. Make sure you've added the user executing kanata to the `uinput` group");
                bail!(err)
            }
        };

        *MAPPED_KEYS.lock() = cfg.mapped_keys;

        Ok(Self {
            kbd_out,
            cfg_paths: vec!["config string".into()],
            cur_cfg_idx: 0,
            key_outputs: cfg.key_outputs,
            layout: cfg.layout,
            layer_info: cfg.layer_info,
            cur_keys: Vec::new(),
            prev_keys: Vec::new(),
            prev_layer: 0,
            scroll_state: None,
            hscroll_state: None,
            move_mouse_state_vertical: None,
            move_mouse_state_horizontal: None,
            move_mouse_speed_modifiers: Vec::new(),
            sequence_backtrack_modcancel: cfg.options.sequence_backtrack_modcancel,
            sequence_state: None,
            sequences: cfg.sequences,
            last_tick: instant::Instant::now(),
            time_remainder: 0,
            live_reload_requested: false,
            overrides: cfg.overrides,
            override_states: OverrideStates::new(),
            #[cfg(target_os = "macos")]
            include_names: cfg.options.macos_dev_names_include,
            #[cfg(target_os = "linux")]
            kbd_in_paths: cfg.options.linux_dev,
            #[cfg(target_os = "linux")]
            continue_if_no_devices: cfg.options.linux_continue_if_no_devs_found,
            #[cfg(target_os = "linux")]
            include_names: cfg.options.linux_dev_names_include,
            #[cfg(target_os = "linux")]
            exclude_names: cfg.options.linux_dev_names_exclude,
            #[cfg(all(feature = "interception_driver", target_os = "windows"))]
            intercept_mouse_hwids: cfg.options.windows_interception_mouse_hwids,
            #[cfg(all(feature = "interception_driver", target_os = "windows"))]
            intercept_kb_hwids: cfg.options.windows_interception_keyboard_hwids,
            dynamic_macro_replay_state: None,
            dynamic_macro_record_state: None,
            dynamic_macros: Default::default(),
            log_layer_changes: cfg.options.log_layer_changes,
            caps_word: None,
            movemouse_smooth_diagonals: cfg.options.movemouse_smooth_diagonals,
            movemouse_inherit_accel_state: cfg.options.movemouse_inherit_accel_state,
            dynamic_macro_max_presses: cfg.options.dynamic_macro_max_presses,
            dynamic_macro_replay_behaviour: ReplayBehaviour {
                delay: cfg.options.dynamic_macro_replay_delay_behaviour,
            },
            #[cfg(target_os = "linux")]
            x11_repeat_rate: cfg.options.linux_x11_repeat_delay_rate,
            waiting_for_idle: HashSet::default(),
            ticks_since_idle: 0,
            movemouse_buffer: None,
            unmodded_keys: vec![],
            unshifted_keys: vec![],
            last_pressed_key: KeyCode::No,
            #[cfg(feature = "tcp_server")]
            virtual_keys: cfg.fake_keys,
            switch_max_key_timing: cfg.switch_max_key_timing,
            #[cfg(feature = "tcp_server")]
            tcp_server_address: None,
        })
    }

    fn do_live_reload(&mut self, _tx: &Option<Sender<ServerMessage>>) -> Result<()> {
        let cfg = match cfg::new_from_file(&self.cfg_paths[self.cur_cfg_idx]) {
            Ok(c) => c,
            Err(e) => {
                log::error!("{e:?}");
                bail!("failed to parse config file");
            }
        };
        update_kbd_out(&cfg.options, &self.kbd_out)?;
        #[cfg(target_os = "windows")]
        set_win_altgr_behaviour(cfg.options.windows_altgr);
        self.sequence_backtrack_modcancel = cfg.options.sequence_backtrack_modcancel;
        self.layout = cfg.layout;
        self.key_outputs = cfg.key_outputs;
        self.layer_info = cfg.layer_info;
        self.sequences = cfg.sequences;
        self.overrides = cfg.overrides;
        self.log_layer_changes = cfg.options.log_layer_changes;
        self.movemouse_smooth_diagonals = cfg.options.movemouse_smooth_diagonals;
        self.movemouse_inherit_accel_state = cfg.options.movemouse_inherit_accel_state;
        self.dynamic_macro_max_presses = cfg.options.dynamic_macro_max_presses;
        self.dynamic_macro_replay_behaviour = ReplayBehaviour {
            delay: cfg.options.dynamic_macro_replay_delay_behaviour,
        };
        #[cfg(feature = "tcp_server")]
        {
            self.virtual_keys = cfg.fake_keys;
        }
        self.switch_max_key_timing = cfg.switch_max_key_timing;

        *MAPPED_KEYS.lock() = cfg.mapped_keys;
        #[cfg(target_os = "linux")]
        Kanata::set_repeat_rate(cfg.options.linux_x11_repeat_delay_rate)?;
        log::info!("Live reload successful");
        #[cfg(feature = "tcp_server")]
        if let Some(tx) = _tx {
            match tx.try_send(ServerMessage::ConfigFileReload {
                new: self.cfg_paths[self.cur_cfg_idx]
                    .to_str()
                    .unwrap()
                    .to_string(),
            }) {
                Ok(_) => {}
                Err(error) => {
                    log::error!(
                        "could not send ConfigFileReload event notification: {}",
                        error
                    );
                }
            }
        }

        let cur_layer = self.layout.bm().current_layer();
        self.prev_layer = cur_layer;
        self.print_layer(cur_layer);

        #[cfg(not(target_os = "linux"))]
        {
            PRESSED_KEYS.lock().clear();
        }

        #[cfg(feature = "tcp_server")]
        if let Some(tx) = _tx {
            let new = self.layer_info[cur_layer].name.clone();
            match tx.try_send(ServerMessage::LayerChange { new }) {
                Ok(_) => {}
                Err(error) => {
                    log::error!("could not send LayerChange event notification: {}", error);
                }
            }
        }
        Ok(())
    }

    /// Update keyberon layout state for press/release, handle repeat separately
    pub fn handle_input_event(&mut self, event: &KeyEvent) -> Result<()> {
        log::debug!("process recv ev {event:?}");
        let evc: u16 = event.code.into();
        self.ticks_since_idle = 0;
        let kbrn_ev = match event.value {
            KeyValue::Press => {
                if let Some((macro_id, recorded_macro)) = record_press(
                    &mut self.dynamic_macro_record_state,
                    event.code,
                    self.dynamic_macro_max_presses,
                ) {
                    self.dynamic_macros.insert(macro_id, recorded_macro);
                }
                Event::Press(0, evc)
            }
            KeyValue::Release => {
                record_release(&mut self.dynamic_macro_record_state, event.code);
                Event::Release(0, evc)
            }
            KeyValue::Repeat => {
                let ret = self.handle_repeat(event);
                return ret;
            }
            KeyValue::Tap => {
                self.layout.bm().event(Event::Press(0, evc));
                self.layout.bm().event(Event::Release(0, evc));
                return Ok(());
            }
            KeyValue::WakeUp => {
                return Ok(());
            }
        };
        self.layout.bm().event(kbrn_ev);
        Ok(())
    }

    /// Advance keyberon layout state and send events based on changes to its state.
    /// Returns the number of ticks that elapsed.
    fn handle_time_ticks(&mut self, tx: &Option<Sender<ServerMessage>>) -> Result<u16> {
        const NS_IN_MS: u128 = 1_000_000;
        let now = instant::Instant::now();
        let ns_elapsed = now.duration_since(self.last_tick).as_nanos();
        let ns_elapsed_with_rem = ns_elapsed + self.time_remainder;
        let ms_elapsed = ns_elapsed_with_rem / NS_IN_MS;
        self.time_remainder = ns_elapsed_with_rem % NS_IN_MS;

        self.tick_ms(ms_elapsed, tx)?;

        self.last_tick = match ms_elapsed {
            0 => self.last_tick,
            1..=10 => now,
            // If too many ms elapsed, probably doing a tight loop of something that's quite
            // expensive, e.g. click spamming. To avoid a growing ms_elapsed due to trying and
            // failing to catch up, reset last_tick to the "actual now" instead the "past now"
            // even though that means ticks will be missed - meaning there will be fewer than
            // 1000 ticks in 1ms on average. In practice, there will already be fewer than 1000
            // ticks in 1ms when running expensive operations, this just avoids having tens to
            // thousands of ticks all happening as soon as the expensive operations end.
            _ => instant::Instant::now(),
        };

        self.check_handle_layer_change(tx);

        if self.live_reload_requested
            && ((self.prev_keys.is_empty() && self.cur_keys.is_empty())
                || self.ticks_since_idle > 1000)
        {
            // Note regarding the ticks_since_idle check above:
            // After 1 second if live reload is still not done, there might be a key in a stuck
            // state. One known instance where this happens is Win+L to lock the screen in
            // Windows with the LLHOOK mechanism. The release of Win and L keys will not be
            // caught by the kanata process when on the lock screen. However, the OS knows that
            // these keys have released - only the kanata state is wrong. And since kanata has
            // a key in a stuck state, without this 1s fallback, live reload would never
            // activate. Having this fallback allows live reload to happen which resets the
            // kanata states.
            self.live_reload_requested = false;
            if let Err(e) = self.do_live_reload(tx) {
                log::error!("live reload failed {e}");
            }
        }

        #[cfg(feature = "perf_logging")]
        log::info!("ms elapsed: {ms_elapsed}");
        // Note regarding `as` casting. It doesn't really matter if the result would truncate and
        // end up being wrong. Prefer to do the cheaper operation, as compared to doing the min of
        // u16::MAX and ms_elapsed.
        Ok(ms_elapsed as u16)
    }

    pub fn tick_ms(&mut self, ms_elapsed: u128, _tx: &Option<Sender<ServerMessage>>) -> Result<()> {
        let mut extra_ticks: u16 = 0;
        for _ in 0..ms_elapsed {
            self.tick_states(_tx)?;
            if let Some(event) = tick_replay_state(
                &mut self.dynamic_macro_replay_state,
                self.dynamic_macro_replay_behaviour,
            ) {
                self.layout.bm().event(event.key_event());
                extra_ticks = extra_ticks.saturating_add(event.delay());
                log::debug!("dyn macro extra ticks: {extra_ticks}, ms_elapsed: {ms_elapsed}");
            }
        }
        for i in 0..(extra_ticks.saturating_sub(ms_elapsed as u16)) {
            self.tick_states(_tx)?;
            if tick_replay_state(
                &mut self.dynamic_macro_replay_state,
                self.dynamic_macro_replay_behaviour,
            )
            .is_some()
            {
                log::error!("overshot to next event at iteration #{i}, the code is broken!");
                break;
            }
        }
        Ok(())
    }

    fn tick_states(&mut self, _tx: &Option<Sender<ServerMessage>>) -> Result<()> {
        self.live_reload_requested |= self.handle_keystate_changes(_tx)?;
        self.handle_scrolling()?;
        self.handle_move_mouse()?;
        self.tick_sequence_state()?;
        self.tick_idle_timeout();
        tick_record_state(&mut self.dynamic_macro_record_state);
        self.prev_keys.clear();
        self.prev_keys.append(&mut self.cur_keys);
        #[cfg(feature = "simulated_output")]
        {
            self.kbd_out.tick();
        }
        Ok(())
    }

    fn handle_scrolling(&mut self) -> Result<()> {
        if let Some(scroll_state) = &mut self.scroll_state {
            if scroll_state.ticks_until_scroll == 0 {
                scroll_state.ticks_until_scroll = scroll_state.interval - 1;
                self.kbd_out
                    .scroll(scroll_state.direction, scroll_state.distance)?;
            } else {
                scroll_state.ticks_until_scroll -= 1;
            }
        }
        if let Some(hscroll_state) = &mut self.hscroll_state {
            if hscroll_state.ticks_until_scroll == 0 {
                hscroll_state.ticks_until_scroll = hscroll_state.interval - 1;
                self.kbd_out
                    .scroll(hscroll_state.direction, hscroll_state.distance)?;
            } else {
                hscroll_state.ticks_until_scroll -= 1;
            }
        }
        Ok(())
    }

    fn handle_move_mouse(&mut self) -> Result<()> {
        if let Some(mmsv) = &mut self.move_mouse_state_vertical {
            if let Some(mmas) = &mut mmsv.move_mouse_accel_state {
                if mmas.accel_ticks_until_max != 0 {
                    let increment =
                        (mmas.accel_increment * f64::from(mmas.accel_ticks_from_min)) as u16;
                    mmsv.distance = mmas.min_distance + increment;
                    mmas.accel_ticks_from_min += 1;
                    mmas.accel_ticks_until_max -= 1;
                } else {
                    mmsv.distance = mmas.max_distance;
                }
            }
            if mmsv.ticks_until_move == 0 {
                mmsv.ticks_until_move = mmsv.interval - 1;
                let scaled_distance =
                    apply_mouse_distance_modifiers(mmsv.distance, &self.move_mouse_speed_modifiers);
                log::debug!("handle_move_mouse: scaled vdistance: {}", scaled_distance);

                let current_move = CalculatedMouseMove {
                    direction: mmsv.direction,
                    distance: scaled_distance,
                };

                if self.movemouse_smooth_diagonals {
                    let axis: Axis = current_move.direction.into();
                    match &self.movemouse_buffer {
                        Some((previous_axis, previous_move)) => {
                            if axis == *previous_axis {
                                self.kbd_out.move_mouse(*previous_move)?;
                                self.movemouse_buffer = Some((axis, current_move));
                            } else {
                                self.kbd_out
                                    .move_mouse_many(&[*previous_move, current_move])?;
                                self.movemouse_buffer = None;
                            }
                        }
                        None => {
                            self.movemouse_buffer = Some((axis, current_move));
                        }
                    }
                } else {
                    self.kbd_out.move_mouse(current_move)?;
                }
            } else {
                mmsv.ticks_until_move -= 1;
            }
        }
        if let Some(mmsh) = &mut self.move_mouse_state_horizontal {
            if let Some(mmas) = &mut mmsh.move_mouse_accel_state {
                if mmas.accel_ticks_until_max != 0 {
                    let increment =
                        (mmas.accel_increment * f64::from(mmas.accel_ticks_from_min)) as u16;
                    mmsh.distance = mmas.min_distance + increment;
                    mmas.accel_ticks_from_min += 1;
                    mmas.accel_ticks_until_max -= 1;
                } else {
                    mmsh.distance = mmas.max_distance;
                }
            }
            if mmsh.ticks_until_move == 0 {
                mmsh.ticks_until_move = mmsh.interval - 1;
                let scaled_distance =
                    apply_mouse_distance_modifiers(mmsh.distance, &self.move_mouse_speed_modifiers);
                log::debug!("handle_move_mouse: scaled hdistance: {}", scaled_distance);

                let current_move = CalculatedMouseMove {
                    direction: mmsh.direction,
                    distance: scaled_distance,
                };

                if self.movemouse_smooth_diagonals {
                    let axis: Axis = current_move.direction.into();
                    match &self.movemouse_buffer {
                        Some((previous_axis, previous_move)) => {
                            if axis == *previous_axis {
                                self.kbd_out.move_mouse(*previous_move)?;
                                self.movemouse_buffer = Some((axis, current_move));
                            } else {
                                self.kbd_out
                                    .move_mouse_many(&[*previous_move, current_move])?;
                                self.movemouse_buffer = None;
                            }
                        }
                        None => {
                            self.movemouse_buffer = Some((axis, current_move));
                        }
                    }
                } else {
                    self.kbd_out.move_mouse(current_move)?;
                }
            } else {
                mmsh.ticks_until_move -= 1;
            }
        }
        Ok(())
    }

    fn tick_sequence_state(&mut self) -> Result<()> {
        if let Some(state) = &mut self.sequence_state {
            state.ticks_until_timeout -= 1;
            if state.ticks_until_timeout == 0 {
                log::debug!("sequence timeout; exiting sequence state");
                cancel_sequence(state, &mut self.kbd_out)?;
                self.sequence_state = None;
            }
        }
        Ok(())
    }

    fn tick_idle_timeout(&mut self) {
        if self.waiting_for_idle.is_empty() {
            return;
        }
        self.waiting_for_idle.retain(|wfd| {
            if self.ticks_since_idle >= wfd.idle_duration {
                // Process this and return false so that it is not retained.
                let layout = self.layout.bm();
                let Coord { x, y } = wfd.coord;
                handle_fakekey_action(wfd.action, layout, x, y);
                false
            } else {
                true
            }
        })
    }

    /// Sends OS key events according to the change in key state between the current and the
    /// previous keyberon keystate. Also processes any custom actions.
    ///
    /// Updates self.cur_keys.
    ///
    /// Returns whether live reload was requested.
    fn handle_keystate_changes(&mut self, _tx: &Option<Sender<ServerMessage>>) -> Result<bool> {
        let layout = self.layout.bm();
        let custom_event = layout.tick();
        let mut live_reload_requested = false;
        let cur_keys = &mut self.cur_keys;
        cur_keys.extend(layout.keycodes());
        self.overrides
            .override_keys(cur_keys, &mut self.override_states);
        if let Some(caps_word) = &mut self.caps_word {
            if caps_word.maybe_add_lsft(cur_keys) == CapsWordNextState::End {
                self.caps_word = None;
            }
        }

        // Deal with unmodded. Unlike other custom actions, this should come before key presses and
        // releases. I don't quite remember why custom actions come after the key processing, but I
        // remember that it is intentional. However, since unmodded needs to modify the key lists,
        // it should come before.
        match custom_event {
            CustomEvent::Press(custacts) => {
                for custact in custacts.iter() {
                    match custact {
                        CustomAction::Unmodded { keys } => {
                            self.unmodded_keys.extend(keys);
                        }
                        CustomAction::Unshifted { keys } => {
                            self.unshifted_keys.extend(keys);
                        }
                        _ => {}
                    }
                }
            }
            CustomEvent::Release(custacts) => {
                for custact in custacts.iter() {
                    match custact {
                        CustomAction::Unmodded { keys } => {
                            self.unmodded_keys.retain(|k| !keys.contains(k));
                        }
                        CustomAction::Unshifted { keys } => {
                            self.unshifted_keys.retain(|k| !keys.contains(k));
                        }
                        _ => {}
                    }
                }
            }
            _ => {}
        }
        if !self.unmodded_keys.is_empty() {
            cur_keys.retain(|k| {
                !matches!(
                    k,
                    KeyCode::LShift
                        | KeyCode::RShift
                        | KeyCode::LGui
                        | KeyCode::RGui
                        | KeyCode::LCtrl
                        | KeyCode::RCtrl
                        | KeyCode::LAlt
                        | KeyCode::RAlt
                )
            });
            cur_keys.extend(self.unmodded_keys.iter());
        }
        if !self.unshifted_keys.is_empty() {
            cur_keys.retain(|k| !matches!(k, KeyCode::LShift | KeyCode::RShift));
            cur_keys.extend(self.unshifted_keys.iter());
        }

        // Release keys that do not exist in the current state but exist in the previous state.
        // This used to use a HashSet but it was changed to a Vec because the order of operations
        // matters.
        //
        // BUG(sequences):
        //
        // With hidden-delay-type or hidden-suppressed,
        // sequences will unexpectedly send releases
        // for the presses that would otherwise have happened.
        // This is because the press is skipped but the keys make it
        // into `self.prev_keys` and the OS release event is sent in the code below.
        //
        // There haven't been any reports of negative consequences of this behaviour,
        // but it is unusual and ideally wouldn't happen, so I tried to fix it anyway.
        // But I was unsuccessful. Approach tried:
        //
        // - clear `self.cur_keys` and `layout.states` of outputted keys
        //   when a sequence is active, for the impacted sequence modes.
        //
        // This approach fails because it keeping `layout.states` intact
        // is necessary to complete chorded sequences, e.g. `S-(a b c)`.
        // Clearing the `lsft` means the above sequence is impossible to complete.
        //
        // Another approach that might work, which has not been attempted,
        // is to keep track of oskbd events that have actually been sent.
        // Then, a release can only be sent if an un-released corresponding press
        // has been pressed in the past.
        // However, this doesn't seem worth the:
        //
        // - runtime cost
        // - work involved to add the code
        // - ongoing burden of maintaining that code
        //
        // Given that there appears to be no practical negative consequences for this bug
        // remaining.
        log::trace!("{:?}", &self.prev_keys);
        for k in &self.prev_keys {
            if cur_keys.contains(k) {
                continue;
            }
            log::debug!("key release   {:?}", k);
            if let Err(e) = release_key(&mut self.kbd_out, k.into()) {
                bail!("failed to release key: {:?}", e);
            }
        }

        // Press keys that exist in the current state but are missing from the previous state.
        // Comment above regarding Vec/HashSet also applies here.
        log::trace!("{cur_keys:?}");
        for k in cur_keys.iter() {
            if self.prev_keys.contains(k) {
                log::trace!("{k:?} is old press");
                continue;
            }
            // Note - keyberon can return duplicates of a key in the keycodes()
            // iterator. Instead of trying to fix it in the keyberon library, It
            // seems better to fix it in the kanata logic. Keyberon iterates over
            // its internal state array with very simple filtering logic when
            // calling keycodes(). It would be troublesome to add deduplication
            // logic there and is easier to add here since we already have
            // allocations and logic.
            self.prev_keys.push(*k);
            self.last_pressed_key = *k;
            match &mut self.sequence_state {
                None => {
                    log::debug!("key press     {:?}", k);
                    if let Err(e) = press_key(&mut self.kbd_out, k.into()) {
                        bail!("failed to press key: {:?}", e);
                    }
                }
                Some(state) => {
                    state.ticks_until_timeout = state.sequence_timeout;

                    let osc = OsCode::from(*k);
<<<<<<< HEAD
=======

>>>>>>> 1c36185e
                    let pushed_into_seq = {
                        // Transform to OsCode and convert modifiers other than altgr/ralt
                        // (same key different names) to the left version, since that's
                        // how chords get transformed when building up sequences.
<<<<<<< HEAD
                        let mut base = u16::from(match osc {
=======
                        let mut base = match osc {
>>>>>>> 1c36185e
                            OsCode::KEY_RIGHTSHIFT => OsCode::KEY_LEFTSHIFT,
                            OsCode::KEY_RIGHTMETA => OsCode::KEY_LEFTMETA,
                            OsCode::KEY_RIGHTCTRL => OsCode::KEY_LEFTCTRL,
                            osc => osc,
<<<<<<< HEAD
                        });
=======
                        } as u16;
>>>>>>> 1c36185e

                        // Modify the upper unused bits of the u16 to signify that the key
                        // is activated alongside a modifier.
                        for k in cur_keys.iter().copied() {
                            base |= mod_mask_for_keycode(k);
                        }
                        base
                    };

                    state.sequence.push(pushed_into_seq);
                    match state.sequence_input_mode {
                        SequenceInputMode::VisibleBackspaced => {
                            press_key(&mut self.kbd_out, osc)?;
                        }
                        SequenceInputMode::HiddenSuppressed
                        | SequenceInputMode::HiddenDelayType => {}
                    }
                    log::debug!("sequence got {k:?}");

                    use kanata_parser::sequences::*;
                    use kanata_parser::trie::GetOrDescendentExistsResult::*;

                    // Check for invalid sequence termination.
                    let mut res = self.sequences.get_or_descendant_exists(&state.sequence);
                    if res == NotInTrie {
                        let is_invalid_termination = if self.sequence_backtrack_modcancel
                            && (pushed_into_seq & MASK_MODDED > 0)
                        {
                            let mut no_valid_seqs = true;
                            // If applicable, check again with modifier bits unset.
                            for i in (0..state.sequence.len()).rev() {
                                // Note: proper bounds are immediately above.
                                // Can't use iter_mut due to borrowing issues.
                                state.sequence[i] &= MASK_KEYCODES;
                                res = self.sequences.get_or_descendant_exists(&state.sequence);
                                if res != NotInTrie {
                                    no_valid_seqs = false;
                                    break;
                                }
                            }
                            no_valid_seqs
                        } else {
                            true
                        };
                        if is_invalid_termination {
                            log::debug!("got invalid sequence; exiting sequence mode");
                            match state.sequence_input_mode {
                                SequenceInputMode::HiddenDelayType => {
                                    for code in state.sequence.iter().copied() {
                                        let code = code & MASK_KEYCODES;
                                        if let Some(osc) = OsCode::from_u16(code) {
                                            press_key(&mut self.kbd_out, osc)?;
                                            release_key(&mut self.kbd_out, osc)?;
                                        }
                                    }
                                }
                                SequenceInputMode::HiddenSuppressed
                                | SequenceInputMode::VisibleBackspaced => {}
                            }
                            self.sequence_state = None;
                            continue;
                        }
                    }

                    // Check for and handle valid termination.
                    if let HasValue((i, j)) = res {
                        log::debug!("sequence complete; tapping fake key");
                        match state.sequence_input_mode {
                            SequenceInputMode::HiddenSuppressed
                            | SequenceInputMode::HiddenDelayType => {}
                            SequenceInputMode::VisibleBackspaced => {
                                // Release all keys since they might modify the behaviour of
                                // backspace into an undesirable behaviour, for example deleting
                                // more characters than it should.
                                layout.states.retain(|s| match s {
                                    State::NormalKey { keycode, .. } => {
                                        // Ignore the error, ugly to return it from retain, and
                                        // this is very unlikely to happen anyway.
                                        let _ = release_key(&mut self.kbd_out, keycode.into());
                                        false
                                    }
                                    _ => true,
                                });
                                for k in state.sequence.iter() {
                                    // Check for pressed modifiers and don't input backspaces for
                                    // those since they don't output characters that can be
                                    // backspaced.
                                    let kc = OsCode::from(*k & MASK_KEYCODES);
                                    match kc {
                                        // Known bug: most non-characters-outputting keys are not
                                        // listed. I'm too lazy to list them all. Just use
                                        // character-outputting keys (and modifiers) in sequences
                                        // please! Or switch to a different input mode? It doesn't
                                        // really make sense to use non-typing characters other
                                        // than modifiers does it? Since those would probably be
                                        // further away from the home row, so why use them? If one
                                        // desired to fix this, a shorter list of keys would
                                        // probably be the list of keys that **do** output
                                        // characters than those that don't.
                                        OsCode::KEY_LEFTSHIFT
                                        | OsCode::KEY_RIGHTSHIFT
                                        | OsCode::KEY_LEFTMETA
                                        | OsCode::KEY_RIGHTMETA
                                        | OsCode::KEY_LEFTCTRL
                                        | OsCode::KEY_RIGHTCTRL
                                        | OsCode::KEY_LEFTALT
                                        | OsCode::KEY_RIGHTALT => continue,
                                        osc if matches!(
                                            u16::from(osc),
                                            KEY_IGNORE_MIN..=KEY_IGNORE_MAX
                                        ) =>
                                        {
                                            continue
                                        }
                                        _ => {
                                            self.kbd_out.press_key(OsCode::KEY_BACKSPACE)?;
                                            self.kbd_out.release_key(OsCode::KEY_BACKSPACE)?;
                                        }
                                    }
                                }
                            }
                        }

                        // Make sure to unpress any keys that were pressed as part of the sequence
                        // so that the keyberon internal sequence mechanism can do press+unpress of
                        // them.
                        for k in state.sequence.iter() {
                            let kc = KeyCode::from(OsCode::from(*k & MASK_KEYCODES));
                            layout.states.retain(|s| match s {
                                State::NormalKey { keycode, .. } => kc != *keycode,
                                _ => true,
                            });
                        }
                        layout.event(Event::Press(i, j));
                        layout.event(Event::Release(i, j));
                        self.sequence_state = None;
                    }
                }
            }
        }

        // Handle custom events. This used to be in a separate function but lifetime issues cause
        // it to now be here.
        match custom_event {
            CustomEvent::Press(custacts) => {
                #[cfg(feature = "cmd")]
                let mut cmds = vec![];
                let mut prev_mouse_btn = None;
                for custact in custacts.iter() {
                    match custact {
                        // For unicode, only send on the press. No repeat action is supported for this for
                        // now.
                        CustomAction::Unicode(c) => self.kbd_out.send_unicode(*c)?,
                        CustomAction::LiveReload => {
                            live_reload_requested = true;
                            log::info!(
                                "Requested live reload of file: {}",
                                self.cfg_paths[self.cur_cfg_idx].display()
                            );
                        }
                        CustomAction::LiveReloadNext => {
                            live_reload_requested = true;
                            self.cur_cfg_idx = if self.cur_cfg_idx == self.cfg_paths.len() - 1 {
                                0
                            } else {
                                self.cur_cfg_idx + 1
                            };
                            log::info!(
                                "Requested live reload of next file: {}",
                                self.cfg_paths[self.cur_cfg_idx].display()
                            );
                        }
                        CustomAction::LiveReloadPrev => {
                            live_reload_requested = true;
                            self.cur_cfg_idx = match self.cur_cfg_idx {
                                0 => self.cfg_paths.len() - 1,
                                i => i - 1,
                            };
                            log::info!(
                                "Requested live reload of prev file: {}",
                                self.cfg_paths[self.cur_cfg_idx].display()
                            );
                        }
                        CustomAction::LiveReloadNum(n) => {
                            let n = usize::from(*n);
                            live_reload_requested = true;
                            match self.cfg_paths.get(n) {
                                Some(path) => {
                                    self.cur_cfg_idx = n;
                                    log::info!("Requested live reload of file: {}", path.display(),);
                                }
                                None => {
                                    log::error!("Requested live reload of config file number {}, but only {} config files were passed", n+1, self.cfg_paths.len());
                                }
                            }
                        }
                        CustomAction::LiveReloadFile(path) => {
                            let path = PathBuf::from(path);

                            let result = self
                                .cfg_paths
                                .iter()
                                .enumerate()
                                .find(|(_idx, fpath)| **fpath == path);

                            match result {
                                Some((index, _path)) => {
                                    log::info!(
                                        "Requested live reload of file with path: {}",
                                        path.display(),
                                    );
                                    live_reload_requested = true;
                                    self.cur_cfg_idx = index;
                                }
                                None => {
                                    log::error!("Requested live reload of file with path {}, but no such path was passed as an argument to Kanata", path.display());
                                }
                            }
                        }
                        CustomAction::Mouse(btn) => {
                            log::debug!("click     {:?}", btn);
                            if let Some(pbtn) = prev_mouse_btn {
                                log::debug!("unclick   {:?}", pbtn);
                                self.kbd_out.release_btn(pbtn)?;
                            }
                            self.kbd_out.click_btn(*btn)?;
                            prev_mouse_btn = Some(*btn);
                        }
                        CustomAction::MouseTap(btn) => {
                            log::debug!("click     {:?}", btn);
                            self.kbd_out.click_btn(*btn)?;
                            log::debug!("unclick   {:?}", btn);
                            self.kbd_out.release_btn(*btn)?;
                        }
                        CustomAction::MWheel {
                            direction,
                            interval,
                            distance,
                        } => match direction {
                            MWheelDirection::Up | MWheelDirection::Down => {
                                self.scroll_state = Some(ScrollState {
                                    direction: *direction,
                                    distance: *distance,
                                    ticks_until_scroll: 0,
                                    interval: *interval,
                                })
                            }
                            MWheelDirection::Left | MWheelDirection::Right => {
                                self.hscroll_state = Some(ScrollState {
                                    direction: *direction,
                                    distance: *distance,
                                    ticks_until_scroll: 0,
                                    interval: *interval,
                                })
                            }
                        },
                        CustomAction::MWheelNotch { direction } => {
                            self.kbd_out
                                .scroll(*direction, HI_RES_SCROLL_UNITS_IN_LO_RES)?;
                        }
                        CustomAction::MoveMouse {
                            direction,
                            interval,
                            distance,
                        } => match direction {
                            MoveDirection::Up | MoveDirection::Down => {
                                self.move_mouse_state_vertical = Some(MoveMouseState {
                                    direction: *direction,
                                    distance: *distance,
                                    ticks_until_move: 0,
                                    interval: *interval,
                                    move_mouse_accel_state: None,
                                })
                            }
                            MoveDirection::Left | MoveDirection::Right => {
                                self.move_mouse_state_horizontal = Some(MoveMouseState {
                                    direction: *direction,
                                    distance: *distance,
                                    ticks_until_move: 0,
                                    interval: *interval,
                                    move_mouse_accel_state: None,
                                })
                            }
                        },
                        CustomAction::MoveMouseAccel {
                            direction,
                            interval,
                            accel_time,
                            min_distance,
                            max_distance,
                        } => {
                            let move_mouse_accel_state = match (
                                self.movemouse_inherit_accel_state,
                                &self.move_mouse_state_horizontal,
                                &self.move_mouse_state_vertical,
                            ) {
                                (
                                    true,
                                    Some(MoveMouseState {
                                        move_mouse_accel_state: Some(s),
                                        ..
                                    }),
                                    _,
                                )
                                | (
                                    true,
                                    _,
                                    Some(MoveMouseState {
                                        move_mouse_accel_state: Some(s),
                                        ..
                                    }),
                                ) => *s,
                                _ => {
                                    let f_max_distance: f64 = *max_distance as f64;
                                    let f_min_distance: f64 = *min_distance as f64;
                                    let f_accel_time: f64 = *accel_time as f64;
                                    let increment =
                                        (f_max_distance - f_min_distance) / f_accel_time;

                                    MoveMouseAccelState {
                                        accel_ticks_from_min: 0,
                                        accel_ticks_until_max: *accel_time,
                                        accel_increment: increment,
                                        min_distance: *min_distance,
                                        max_distance: *max_distance,
                                    }
                                }
                            };

                            match direction {
                                MoveDirection::Up | MoveDirection::Down => {
                                    self.move_mouse_state_vertical = Some(MoveMouseState {
                                        direction: *direction,
                                        distance: *min_distance,
                                        ticks_until_move: 0,
                                        interval: *interval,
                                        move_mouse_accel_state: Some(move_mouse_accel_state),
                                    })
                                }
                                MoveDirection::Left | MoveDirection::Right => {
                                    self.move_mouse_state_horizontal = Some(MoveMouseState {
                                        direction: *direction,
                                        distance: *min_distance,
                                        ticks_until_move: 0,
                                        interval: *interval,
                                        move_mouse_accel_state: Some(move_mouse_accel_state),
                                    })
                                }
                            }
                        }
                        CustomAction::MoveMouseSpeed { speed } => {
                            self.move_mouse_speed_modifiers.push(*speed);
                            log::debug!(
                                "movemousespeed modifiers: {:?}",
                                self.move_mouse_speed_modifiers
                            );
                        }
                        CustomAction::Cmd(_cmd) => {
                            #[cfg(feature = "cmd")]
                            cmds.push(_cmd.clone());
                        }
                        CustomAction::CmdOutputKeys(_cmd) => {
                            #[cfg(feature = "cmd")]
                            {
                                for (key_action, osc) in keys_for_cmd_output(_cmd) {
                                    match key_action {
                                        KeyAction::Press => press_key(&mut self.kbd_out, osc)?,
                                        KeyAction::Release => release_key(&mut self.kbd_out, osc)?,
                                    }
                                }
                            }
                        }
                        CustomAction::PushMessage(_message) => {
                            log::debug!("Action push-msg");
                            #[cfg(feature = "tcp_server")]
                            if let Some(tx) = _tx {
                                let message = simple_sexpr_to_json_array(_message);
                                log::debug!("Action push-msg message: {}", message);
                                match tx.try_send(ServerMessage::MessagePush { message }) {
                                    Ok(_) => {}
                                    Err(error) => {
                                        log::error!(
                                            "could not send {} event notification: {}",
                                            PUSH_MESSAGE,
                                            error
                                        );
                                    }
                                }
                            }
                            #[cfg(feature = "tcp_server")]
                            match self.tcp_server_address {
                                None => {
                                    log::warn!("{} was used, but TCP server is not running. did you specify a port?", PUSH_MESSAGE);
                                }
                                Some(_) => {}
                            }
                            #[cfg(not(feature = "tcp_server"))]
                            log::warn!(
                                "{} was used, but Kanata was compiled with TCP server disabled.",
                                PUSH_MESSAGE
                            );
                        }
                        CustomAction::FakeKey { coord, action } => {
                            let (x, y) = (coord.x, coord.y);
                            log::debug!(
                                "fake key on press   {action:?} {:?},{x:?},{y:?} {:?}",
                                layout.default_layer,
                                layout.layers[layout.default_layer][x as usize][y as usize]
                            );
                            handle_fakekey_action(*action, layout, x, y);
                        }
                        CustomAction::Delay(delay) => {
                            log::debug!("on-press: sleeping for {delay} ms");
                            std::thread::sleep(time::Duration::from_millis((*delay).into()));
                        }
                        CustomAction::SequenceCancel => {
                            if self.sequence_state.is_some() {
                                log::debug!("exiting sequence");
                                let state = self.sequence_state.as_ref().unwrap();
                                cancel_sequence(state, &mut self.kbd_out)?;
                                self.sequence_state = None;
                            }
                        }
                        CustomAction::SequenceLeader(timeout, input_mode) => {
                            if self.sequence_state.is_none()
                                || self.sequence_state.as_ref().unwrap().sequence_input_mode
                                    == SequenceInputMode::HiddenSuppressed
                            {
                                log::debug!("entering sequence mode");
                                self.sequence_state = Some(SequenceState {
                                    sequence: vec![],
                                    sequence_input_mode: *input_mode,
                                    ticks_until_timeout: *timeout,
                                    sequence_timeout: *timeout,
                                });
                            }
                        }
                        CustomAction::Repeat => {
                            let keycode = self.last_pressed_key;
                            let osc: OsCode = keycode.into();
                            log::debug!("repeating a keypress {osc:?}");
                            let mut do_caps_word = false;
                            if !cur_keys.contains(&KeyCode::LShift) {
                                if let Some(ref mut cw) = self.caps_word {
                                    cur_keys.push(keycode);
                                    let prev_len = cur_keys.len();
                                    cw.maybe_add_lsft(cur_keys);
                                    if cur_keys.len() > prev_len {
                                        do_caps_word = true;
                                        press_key(&mut self.kbd_out, OsCode::KEY_LEFTSHIFT)?;
                                    }
                                }
                            }
                            // Release key in case the most recently pressed key is still pressed.
                            release_key(&mut self.kbd_out, osc)?;
                            press_key(&mut self.kbd_out, osc)?;
                            release_key(&mut self.kbd_out, osc)?;
                            if do_caps_word {
                                self.kbd_out.release_key(OsCode::KEY_LEFTSHIFT)?;
                            }
                        }
                        CustomAction::DynamicMacroRecord(macro_id) => {
                            if let Some((macro_id, prev_recorded_macro)) =
                                begin_record_macro(*macro_id, &mut self.dynamic_macro_record_state)
                            {
                                log::debug!("saving macro {prev_recorded_macro:?}");
                                self.dynamic_macros.insert(macro_id, prev_recorded_macro);
                            }
                        }
                        CustomAction::DynamicMacroRecordStop(num_actions_to_remove) => {
                            if let Some((macro_id, prev_recorded_macro)) = stop_macro(
                                &mut self.dynamic_macro_record_state,
                                *num_actions_to_remove,
                            ) {
                                log::debug!("saving macro {prev_recorded_macro:?}");
                                self.dynamic_macros.insert(macro_id, prev_recorded_macro);
                            }
                        }
                        CustomAction::DynamicMacroPlay(macro_id) => {
                            play_macro(
                                *macro_id,
                                &mut self.dynamic_macro_replay_state,
                                &self.dynamic_macros,
                            );
                        }
                        CustomAction::SendArbitraryCode(code) => {
                            self.kbd_out.write_code(*code as u32, KeyValue::Press)?;
                        }
                        CustomAction::CapsWord(cfg) => {
                            self.caps_word = Some(CapsWordState::new(cfg));
                        }
                        CustomAction::SetMouse { x, y } => {
                            self.kbd_out.set_mouse(*x, *y)?;
                        }
                        CustomAction::FakeKeyOnIdle(fkd) => {
                            self.ticks_since_idle = 0;
                            self.waiting_for_idle.insert(*fkd);
                        }
                        CustomAction::FakeKeyOnRelease { .. }
                        | CustomAction::DelayOnRelease(_)
                        | CustomAction::Unmodded { .. }
                        | CustomAction::Unshifted { .. }
                        | CustomAction::CancelMacroOnRelease => {}
                    }
                }
                #[cfg(feature = "cmd")]
                run_multi_cmd(cmds);
            }

            CustomEvent::Release(custacts) => {
                // Unclick only the last mouse button
                if let Some(Err(e)) = custacts
                    .iter()
                    .fold(None, |pbtn, ac| match ac {
                        CustomAction::Mouse(btn) => Some(btn),
                        CustomAction::MWheel { direction, .. } => {
                            match direction {
                                MWheelDirection::Up | MWheelDirection::Down => {
                                    if let Some(ss) = &self.scroll_state {
                                        if ss.direction == *direction {
                                            self.scroll_state = None;
                                        }
                                    }
                                }
                                MWheelDirection::Left | MWheelDirection::Right => {
                                    if let Some(ss) = &self.hscroll_state {
                                        if ss.direction == *direction {
                                            self.hscroll_state = None;
                                        }
                                    }
                                }
                            }
                            pbtn
                        }
                        CustomAction::MoveMouse { direction, .. }
                        | CustomAction::MoveMouseAccel { direction, .. } => {
                            match direction {
                                MoveDirection::Up | MoveDirection::Down => {
                                    if let Some(move_mouse_state_vertical) =
                                        &self.move_mouse_state_vertical
                                    {
                                        if move_mouse_state_vertical.direction == *direction {
                                            self.move_mouse_state_vertical = None;
                                        }
                                    }
                                }
                                MoveDirection::Left | MoveDirection::Right => {
                                    if let Some(move_mouse_state_horizontal) =
                                        &self.move_mouse_state_horizontal
                                    {
                                        if move_mouse_state_horizontal.direction == *direction {
                                            self.move_mouse_state_horizontal = None;
                                        }
                                    }
                                }
                            }
                            if self.movemouse_smooth_diagonals {
                                self.movemouse_buffer = None
                            }
                            pbtn
                        }
                        CustomAction::MoveMouseSpeed { speed, .. } => {
                            if let Some(idx) = self
                                .move_mouse_speed_modifiers
                                .iter()
                                .position(|s| *s == *speed)
                            {
                                self.move_mouse_speed_modifiers.remove(idx);
                            }
                            log::debug!(
                                "movemousespeed modifiers: {:?}",
                                self.move_mouse_speed_modifiers
                            );
                            pbtn
                        }
                        CustomAction::Delay(delay) => {
                            log::debug!("on-press: sleeping for {delay} ms");
                            std::thread::sleep(time::Duration::from_millis((*delay).into()));
                            pbtn
                        }
                        CustomAction::FakeKeyOnRelease { coord, action } => {
                            let (x, y) = (coord.x, coord.y);
                            log::debug!("fake key on release {action:?} {x:?},{y:?}");
                            handle_fakekey_action(*action, layout, x, y);
                            pbtn
                        }
                        CustomAction::CancelMacroOnRelease => {
                            log::debug!("cancelling all macros");
                            layout.active_sequences.clear();
                            layout
                                .states
                                .retain(|s| !matches!(s, State::FakeKey { .. }));
                            pbtn
                        }
                        CustomAction::SendArbitraryCode(code) => {
                            if let Err(e) = self.kbd_out.write_code(*code as u32, KeyValue::Release)
                            {
                                log::error!("failed to send arbitrary code {e:?}");
                            }
                            pbtn
                        }
                        _ => pbtn,
                    })
                    .map(|btn| {
                        log::debug!("unclick   {:?}", btn);
                        self.kbd_out.release_btn(*btn)
                    })
                {
                    bail!(e);
                }
            }
            _ => {}
        };

        self.check_release_non_physical_shift()?;
        Ok(live_reload_requested)
    }

    /// This compares the active keys in the keyberon layout against the potential key outputs for
    /// corresponding physical key in the configuration. If any of keyberon active keys match any
    /// potential physical key output, write the repeat event to the OS.
    fn handle_repeat(&mut self, event: &KeyEvent) -> Result<()> {
        let ret = self.handle_repeat_actual(event);
        // The cur_keys Vec is re-used for processing, for efficiency reasons to avoid allocation.
        // Unlike prev_keys which has useful info for the next call to handle_time_ticks, cur_keys
        // can be reused and cleared — it just needs to be empty for the next handle_time_ticks
        // call.
        self.cur_keys.clear();
        ret
    }

    fn handle_repeat_actual(&mut self, event: &KeyEvent) -> Result<()> {
        if self.sequence_state.is_some() {
            // While in sequence mode, don't send key repeats. I can't imagine it's a helpful use
            // case for someone trying to type in a sequence that they want to rely on key repeats
            // to finish a sequence. I suppose one might want to do repeat in order to try and
            // cancel an input sequence... I'll wait for a user created issue to deal with this.
            return Ok(());
        }
        self.cur_keys.extend(self.layout.bm().keycodes());
        self.overrides
            .override_keys(&mut self.cur_keys, &mut self.override_states);

        // Prioritize checking the active layer in case a layer-while-held is active.
        let active_held_layers = self.layout.bm().active_held_layers();
        let mut held_layer_active = false;
        for layer in active_held_layers {
            held_layer_active = true;
            if let Some(outputs_for_key) = self.key_outputs[usize::from(layer)].get(&event.code) {
                log::debug!("key outs for active layer-while-held: {outputs_for_key:?};");
                for osc in outputs_for_key.iter().rev().copied() {
                    let kc = osc.into();
                    if self.cur_keys.contains(&kc)
                        || self.unshifted_keys.contains(&kc)
                        || self.unmodded_keys.contains(&kc)
                    {
                        log::debug!("repeat    {:?}", KeyCode::from(osc));
                        if let Err(e) = write_key(&mut self.kbd_out, osc, KeyValue::Repeat) {
                            bail!("could not write key {:?}", e)
                        }
                        return Ok(());
                    }
                }
            }
        }
        if held_layer_active {
            log::debug!("empty layer-while-held outputs, probably transparent");
        }

        // Try matching a key on the default layer.
        //
        // This code executes in two cases:
        // 1. current layer is the default layer
        // 2. current layer is layer-while-held but did not find a match in the code above, e.g. a
        //    transparent key was pressed.
        let outputs_for_key =
            match self.key_outputs[self.layout.bm().default_layer].get(&event.code) {
                None => return Ok(()),
                Some(v) => v,
            };
        log::debug!("key outs for default layer: {outputs_for_key:?};");
        for osc in outputs_for_key.iter().rev().copied() {
            let kc = osc.into();
            if self.cur_keys.contains(&kc)
                || self.unshifted_keys.contains(&kc)
                || self.unmodded_keys.contains(&kc)
            {
                log::debug!("repeat    {:?}", KeyCode::from(osc));
                if let Err(e) = write_key(&mut self.kbd_out, osc, KeyValue::Repeat) {
                    bail!("could not write key {:?}", e)
                }
                return Ok(());
            }
        }
        Ok(())
    }

    #[cfg(feature = "tcp_server")]
    pub fn change_layer(&mut self, layer_name: String) {
        for (i, l) in self.layer_info.iter().enumerate() {
            if l.name == layer_name {
                self.layout.bm().set_default_layer(i);
                return;
            }
        }
    }

    #[allow(unused_variables)]
    /// Prints the layer. If the TCP server is enabled, then this will also send a notification to
    /// all connected clients.
    fn check_handle_layer_change(&mut self, tx: &Option<Sender<ServerMessage>>) {
        let cur_layer = self.layout.bm().current_layer();
        if cur_layer != self.prev_layer {
            let new = self.layer_info[cur_layer].name.clone();
            self.prev_layer = cur_layer;
            self.print_layer(cur_layer);

            #[cfg(feature = "tcp_server")]
            if let Some(tx) = tx {
                match tx.try_send(ServerMessage::LayerChange { new }) {
                    Ok(_) => {}
                    Err(error) => {
                        log::error!("could not send event notification: {}", error);
                    }
                }
            }
        }
    }

    fn print_layer(&self, layer: usize) {
        if self.log_layer_changes {
            log::info!("Entered layer:\n\n{}", self.layer_info[layer].cfg_text);
        }
    }

    #[cfg(feature = "tcp_server")]
    pub fn start_notification_loop(
        rx: Receiver<ServerMessage>,
        clients: crate::tcp_server::Connections,
    ) {
        use std::io::Write;
        info!("listening for event notifications to relay to connected clients");
        std::thread::spawn(move || {
            loop {
                match rx.recv() {
                    Err(_) => {
                        panic!("channel disconnected")
                    }
                    Ok(event) => {
                        let notification = event.as_bytes();
                        let mut clients = clients.lock();
                        let mut stale_clients = vec![];
                        for (id, client) in &mut *clients {
                            match client.write_all(&notification) {
                                Ok(_) => {
                                    log::debug!("layer change notification sent");
                                }
                                Err(e) => {
                                    log::warn!(
                                        "removing tcp client where write failed: {id}, {e:?}"
                                    );
                                    // the client is no longer connected, let's remove them
                                    stale_clients.push(id.clone());
                                }
                            }
                        }

                        for id in &stale_clients {
                            log::warn!("removing disconnected tcp client: {id}");
                            clients.remove(id);
                        }
                    }
                }
            }
        });
    }

    #[cfg(not(feature = "tcp_server"))]
    pub fn start_notification_loop(
        _rx: Receiver<ServerMessage>,
        _clients: crate::tcp_server::Connections,
    ) {
    }

    /// Starts a new thread that processes OS key events and advances the keyberon layout's state.
    pub fn start_processing_loop(
        kanata: Arc<Mutex<Self>>,
        rx: Receiver<KeyEvent>,
        tx: Option<Sender<ServerMessage>>,
        nodelay: bool,
    ) {
        info!("entering the processing loop");
        std::thread::spawn(move || {
            if !nodelay {
                info!("Init: catching only releases and sending immediately");
                for _ in 0..500 {
                    if let Ok(kev) = rx.try_recv() {
                        if kev.value == KeyValue::Release {
                            let mut k = kanata.lock();
                            info!("Init: releasing {:?}", kev.code);
                            k.kbd_out.release_key(kev.code).expect("key released");
                        }
                    }
                    std::thread::sleep(time::Duration::from_millis(1));
                }
            }
            let mut ms_elapsed = 0;

            info!("Starting kanata proper");

            info!(
                "You may forcefully exit kanata by pressing lctl+spc+esc at any time. \
                        These keys refer to defsrc input, meaning BEFORE kanata remaps keys."
            );

            #[cfg(all(not(feature = "interception_driver"), target_os = "windows"))]
            let mut idle_clear_happened = false;
            #[cfg(all(not(feature = "interception_driver"), target_os = "windows"))]
            let mut last_input_time = instant::Instant::now();

            let err = loop {
                let can_block = {
                    let mut k = kanata.lock();
                    let is_idle = k.is_idle();
                    // Note: checking waiting_for_idle can not be part of the computation for
                    // is_idle() since incrementing ticks_since_idle is dependent on the return
                    // value of is_idle().
                    let counting_idle_ticks =
                        !k.waiting_for_idle.is_empty() || k.live_reload_requested;
                    if !is_idle {
                        k.ticks_since_idle = 0;
                    } else if is_idle && counting_idle_ticks {
                        k.ticks_since_idle = k.ticks_since_idle.saturating_add(ms_elapsed);
                        #[cfg(feature = "perf_logging")]
                        log::info!("ticks since idle: {}", k.ticks_since_idle);
                    }
                    let passed_max_switch_timing_check = k
                        .layout
                        .b()
                        .historical_keys
                        .iter_hevents()
                        .next()
                        .map(|he| he.ticks_since_occurrence >= k.switch_max_key_timing)
                        .unwrap_or(true);
                    is_idle && !counting_idle_ticks && passed_max_switch_timing_check
                };
                if can_block {
                    log::trace!("blocking on channel");
                    match rx.recv() {
                        Ok(kev) => {
                            let mut k = kanata.lock();
                            let now = instant::Instant::now()
                                .checked_sub(time::Duration::from_millis(1))
                                .expect("subtract 1ms from current time");

                            #[cfg(all(
                                not(feature = "interception_driver"),
                                target_os = "windows"
                            ))]
                            {
                                // If kanata has been inactive for long enough, clear all states.
                                // This won't trigger if there are macros running, or if a key is
                                // held down for a long time and is sending OS repeats. The reason
                                // for this code is in case like Win+L which locks the Windows
                                // desktop. When this happens, the Win key and L key will be stuck
                                // as pressed in the kanata state because LLHOOK kanata cannot read
                                // keys in the lock screen or administrator applications. So this
                                // is heuristic to detect such an issue and clear states assuming
                                // that's what happened.
                                //
                                // Only states in the normal key row are cleared, since those are
                                // the states that might be stuck. A real use case might be to have
                                // a fake key pressed for a long period of time, so make sure those
                                // are not cleared.
                                if (now - last_input_time)
                                    > time::Duration::from_secs(LLHOOK_IDLE_TIME_CLEAR_INPUTS)
                                {
                                    log::debug!(
                                        "clearing keyberon normal key states due to inactivity"
                                    );
                                    let layout = k.layout.bm();
                                    release_normalkey_states(layout);
                                    PRESSED_KEYS.lock().clear();
                                }
                            }
                            k.last_tick = now;

                            #[cfg(feature = "perf_logging")]
                            let start = instant::Instant::now();

                            if let Err(e) = k.handle_input_event(&kev) {
                                break e;
                            }
                            #[cfg(all(
                                not(feature = "interception_driver"),
                                target_os = "windows"
                            ))]
                            {
                                last_input_time = now;
                            }
                            #[cfg(all(
                                not(feature = "interception_driver"),
                                target_os = "windows"
                            ))]
                            {
                                idle_clear_happened = false;
                            }

                            #[cfg(feature = "perf_logging")]
                            log::info!(
                                "[PERF]: handle key event: {} ns",
                                (start.elapsed()).as_nanos()
                            );
                            #[cfg(feature = "perf_logging")]
                            let start = instant::Instant::now();

                            match k.handle_time_ticks(&tx) {
                                Ok(ms) => ms_elapsed = ms,
                                Err(e) => break e,
                            };

                            #[cfg(feature = "perf_logging")]
                            log::info!(
                                "[PERF]: handle time ticks: {} ns",
                                (start.elapsed()).as_nanos()
                            );
                        }
                        Err(_) => {
                            log::error!("channel disconnected");
                            return;
                        }
                    }
                } else {
                    let mut k = kanata.lock();
                    match rx.try_recv() {
                        Ok(kev) => {
                            #[cfg(feature = "perf_logging")]
                            let start = instant::Instant::now();

                            if let Err(e) = k.handle_input_event(&kev) {
                                break e;
                            }
                            #[cfg(all(
                                not(feature = "interception_driver"),
                                target_os = "windows"
                            ))]
                            {
                                last_input_time = instant::Instant::now();
                            }
                            #[cfg(all(
                                not(feature = "interception_driver"),
                                target_os = "windows"
                            ))]
                            {
                                idle_clear_happened = false;
                            }

                            #[cfg(feature = "perf_logging")]
                            log::info!(
                                "[PERF]: handle key event: {} ns",
                                (start.elapsed()).as_nanos()
                            );
                            #[cfg(feature = "perf_logging")]
                            let start = instant::Instant::now();

                            match k.handle_time_ticks(&tx) {
                                Ok(ms) => ms_elapsed = ms,
                                Err(e) => break e,
                            };

                            #[cfg(feature = "perf_logging")]
                            log::info!(
                                "[PERF]: handle time ticks: {} ns",
                                (start.elapsed()).as_nanos()
                            );
                        }
                        Err(TryRecvError::Empty) => {
                            #[cfg(feature = "perf_logging")]
                            let start = instant::Instant::now();

                            match k.handle_time_ticks(&tx) {
                                Ok(ms) => ms_elapsed = ms,
                                Err(e) => break e,
                            };

                            #[cfg(feature = "perf_logging")]
                            log::info!(
                                "[PERF]: handle time ticks: {} ns",
                                (start.elapsed()).as_nanos()
                            );

                            #[cfg(all(
                                not(feature = "interception_driver"),
                                target_os = "windows"
                            ))]
                            {
                                // If kanata has been inactive for long enough, clear all states.
                                // This won't trigger if there are macros running, or if a key is
                                // held down for a long time and is sending OS repeats. The reason
                                // for this code is in case like Win+L which locks the Windows
                                // desktop. When this happens, the Win key and L key will be stuck
                                // as pressed in the kanata state because LLHOOK kanata cannot read
                                // keys in the lock screen or administrator applications. So this
                                // is heuristic to detect such an issue and clear states assuming
                                // that's what happened.
                                //
                                // Only states in the normal key row are cleared, since those are
                                // the states that might be stuck. A real use case might be to have
                                // a fake key pressed for a long period of time, so make sure those
                                // are not cleared.
                                if (instant::Instant::now() - (last_input_time))
                                    > time::Duration::from_secs(LLHOOK_IDLE_TIME_CLEAR_INPUTS)
                                    && !idle_clear_happened
                                {
                                    idle_clear_happened = true;
                                    log::debug!(
                                        "clearing keyberon normal key states due to inactivity"
                                    );
                                    let layout = k.layout.bm();
                                    release_normalkey_states(layout);
                                    PRESSED_KEYS.lock().clear();
                                }
                            }

                            drop(k);
                            std::thread::sleep(time::Duration::from_millis(1));
                        }
                        Err(TryRecvError::Disconnected) => {
                            log::error!("channel disconnected");
                            return;
                        }
                    }
                }
            };
            panic!("processing loop encountered error {err:?}")
        });
    }

    pub fn is_idle(&self) -> bool {
        let pressed_keys_means_not_idle =
            !self.waiting_for_idle.is_empty() || self.live_reload_requested;
        self.layout.b().queue.is_empty()
            && self.layout.b().waiting.is_none()
            && self.layout.b().last_press_tracker.tap_hold_timeout == 0
            && (self.layout.b().oneshot.timeout == 0 || self.layout.b().oneshot.keys.is_empty())
            && self.layout.b().active_sequences.is_empty()
            && self.layout.b().tap_dance_eager.is_none()
            && self.layout.b().action_queue.is_empty()
            && self.sequence_state.is_none()
            && self.scroll_state.is_none()
            && self.hscroll_state.is_none()
            && self.move_mouse_state_vertical.is_none()
            && self.move_mouse_state_horizontal.is_none()
            && self.dynamic_macro_replay_state.is_none()
            && self.caps_word.is_none()
            && !self.layout.b().states.iter().any(|s| {
                matches!(s, State::SeqCustomPending(_) | State::SeqCustomActive(_))
                    || (pressed_keys_means_not_idle && matches!(s, State::NormalKey { .. }))
            })
    }
}

#[cfg(feature = "cmd")]
fn run_multi_cmd(cmds: Vec<Vec<String>>) {
    std::thread::spawn(move || {
        for cmd in cmds {
            if let Err(e) = run_cmd_in_thread(cmd).join() {
                log::error!("problem joining thread {:?}", e);
            }
        }
    });
}

fn apply_mouse_distance_modifiers(initial_distance: u16, mods: &Vec<u16>) -> u16 {
    let mut scaled_distance = initial_distance;
    for &modifier in mods {
        scaled_distance = u16::max(
            1,
            f32::min(
                scaled_distance as f32 * (modifier as f32 / 100f32),
                u16::MAX as f32,
            )
            .round() as u16,
        );
    }
    scaled_distance
}

#[test]
fn apply_speed_modifiers() {
    assert_eq!(apply_mouse_distance_modifiers(15, &vec![]), 15);

    assert_eq!(apply_mouse_distance_modifiers(10, &vec![200u16]), 20);
    assert_eq!(apply_mouse_distance_modifiers(20, &vec![50u16]), 10);

    assert_eq!(apply_mouse_distance_modifiers(5, &vec![33u16]), 2); // 1.65
    assert_eq!(apply_mouse_distance_modifiers(100, &vec![99u16]), 99);

    // Clamping
    assert_eq!(
        apply_mouse_distance_modifiers(65535, &vec![65535u16]),
        65535
    );
    assert_eq!(apply_mouse_distance_modifiers(1, &vec![1u16]), 1);

    // Nice, round calculations equal themselves
    assert_eq!(
        apply_mouse_distance_modifiers(10, &vec![50u16, 200u16]),
        apply_mouse_distance_modifiers(10, &vec![200u16, 50u16])
    );

    // 33% of 20
    assert_eq!(apply_mouse_distance_modifiers(10, &vec![200u16, 33u16]), 7);
    // 200% of 3
    assert_eq!(apply_mouse_distance_modifiers(10, &vec![33u16, 200u16]), 6);
}

/// Checks if kanata should exit based on the fixed key combination of:
/// Lctl+Spc+Esc
fn check_for_exit(event: &KeyEvent) {
    static IS_LCL_PRESSED: AtomicBool = AtomicBool::new(false);
    static IS_SPC_PRESSED: AtomicBool = AtomicBool::new(false);
    static IS_ESC_PRESSED: AtomicBool = AtomicBool::new(false);
    let is_pressed = match event.value {
        KeyValue::Press => true,
        KeyValue::Release => false,
        _ => return,
    };
    match event.code {
        OsCode::KEY_ESC => IS_ESC_PRESSED.store(is_pressed, SeqCst),
        OsCode::KEY_SPACE => IS_SPC_PRESSED.store(is_pressed, SeqCst),
        OsCode::KEY_LEFTCTRL => IS_LCL_PRESSED.store(is_pressed, SeqCst),
        _ => return,
    }
    const EXIT_MSG: &str = "pressed LControl+Space+Escape, exiting";
    if IS_ESC_PRESSED.load(SeqCst) && IS_SPC_PRESSED.load(SeqCst) && IS_LCL_PRESSED.load(SeqCst) {
        #[cfg(not(target_os = "linux"))]
        {
            log::info!("{EXIT_MSG}");
            panic!("{EXIT_MSG}");
        }
        #[cfg(target_os = "linux")]
        {
            log::info!("{EXIT_MSG}");
            signal_hook::low_level::raise(signal_hook::consts::SIGTERM).expect("raise signal");
        }
    }
}

fn update_kbd_out(_cfg: &CfgOptions, _kbd_out: &KbdOut) -> Result<()> {
    #[cfg(all(not(feature = "simulated_output"), target_os = "linux"))]
    {
        _kbd_out.update_unicode_termination(_cfg.linux_unicode_termination);
        _kbd_out.update_unicode_u_code(_cfg.linux_unicode_u_code);
    }
    Ok(())
}

fn cancel_sequence(state: &SequenceState, kbd_out: &mut KbdOut) -> Result<()> {
    match state.sequence_input_mode {
        SequenceInputMode::HiddenDelayType => {
            for code in state.sequence.iter().copied() {
                if let Some(osc) = OsCode::from_u16(code) {
                    press_key(kbd_out, osc)?;
                    release_key(kbd_out, osc)?;
                }
            }
        }
        SequenceInputMode::HiddenSuppressed | SequenceInputMode::VisibleBackspaced => {}
    }
    Ok(())
}

pub fn handle_fakekey_action<'a, const C: usize, const R: usize, T>(
    action: FakeKeyAction,
    layout: &mut Layout<'a, C, R, T>,
    x: u8,
    y: u16,
) where
    T: 'a + std::fmt::Debug + Copy,
{
    match action {
        FakeKeyAction::Press => layout.event(Event::Press(x, y)),
        FakeKeyAction::Release => layout.event(Event::Release(x, y)),
        FakeKeyAction::Tap => {
            layout.event(Event::Press(x, y));
            layout.event(Event::Release(x, y));
        }
        FakeKeyAction::Toggle => {
            match states_has_coord(&layout.states, x, y) {
                true => layout.event(Event::Release(x, y)),
                false => layout.event(Event::Press(x, y)),
            };
        }
    };
}

fn states_has_coord<T>(states: &[State<T>], x: u8, y: u16) -> bool {
    states.iter().any(|s| match s {
        State::NormalKey { coord, .. }
        | State::LayerModifier { coord, .. }
        | State::Custom { coord, .. }
        | State::RepeatingSequence { coord, .. } => *coord == (x, y),
        _ => false,
    })
}

#[cfg(all(not(feature = "interception_driver"), target_os = "windows"))]
fn release_normalkey_states<'a, const C: usize, const R: usize, T>(layout: &mut Layout<'a, C, R, T>)
where
    T: 'a + std::fmt::Debug + Copy,
{
    let mut coords_to_release = vec![];
    for state in layout.states.iter().copied() {
        match state {
            State::NormalKey {
                coord: (NORMAL_KEY_ROW, y),
                ..
            }
            | State::LayerModifier {
                coord: (NORMAL_KEY_ROW, y),
                ..
            }
            | State::Custom {
                coord: (NORMAL_KEY_ROW, y),
                ..
            }
            | State::RepeatingSequence {
                coord: (NORMAL_KEY_ROW, y),
                ..
            } => {
                coords_to_release.push((NORMAL_KEY_ROW, y));
            }
            _ => {}
        }
    }
    for coord in coords_to_release.into_iter() {
        layout.event(Event::Release(coord.0, coord.1));
    }
}<|MERGE_RESOLUTION|>--- conflicted
+++ resolved
@@ -991,29 +991,17 @@
                     state.ticks_until_timeout = state.sequence_timeout;
 
                     let osc = OsCode::from(*k);
-<<<<<<< HEAD
-=======
-
->>>>>>> 1c36185e
+
                     let pushed_into_seq = {
                         // Transform to OsCode and convert modifiers other than altgr/ralt
                         // (same key different names) to the left version, since that's
                         // how chords get transformed when building up sequences.
-<<<<<<< HEAD
                         let mut base = u16::from(match osc {
-=======
-                        let mut base = match osc {
->>>>>>> 1c36185e
                             OsCode::KEY_RIGHTSHIFT => OsCode::KEY_LEFTSHIFT,
                             OsCode::KEY_RIGHTMETA => OsCode::KEY_LEFTMETA,
                             OsCode::KEY_RIGHTCTRL => OsCode::KEY_LEFTCTRL,
                             osc => osc,
-<<<<<<< HEAD
                         });
-=======
-                        } as u16;
->>>>>>> 1c36185e
-
                         // Modify the upper unused bits of the u16 to signify that the key
                         // is activated alongside a modifier.
                         for k in cur_keys.iter().copied() {

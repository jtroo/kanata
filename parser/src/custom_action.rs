//! This module contains the "Custom" actions that are used with the keyberon layout.
//!
//! When adding a new custom action, the macro section of the config.adoc documentation may need to
//! be updated, to include the new action to the documented list of supported actions in macro.

use anyhow::{anyhow, Result};
use kanata_keyberon::key_code::KeyCode;

#[derive(Debug, Clone, PartialEq, Eq, Hash)]
pub enum CustomAction {
    Cmd(Vec<String>),
    CmdOutputKeys(Vec<String>),
    Unicode(char),
    Mouse(Btn),
    MouseTap(Btn),
    FakeKey {
        coord: Coord,
        action: FakeKeyAction,
    },
    FakeKeyOnRelease {
        coord: Coord,
        action: FakeKeyAction,
    },
    Delay(u16),
    DelayOnRelease(u16),
    MWheel {
        direction: MWheelDirection,
        interval: u16,
        distance: u16,
    },
    MoveMouse {
        direction: MoveDirection,
        interval: u16,
        distance: u16,
    },
    MoveMouseAccel {
        direction: MoveDirection,
        interval: u16,
        accel_time: u16,
        min_distance: u16,
        max_distance: u16,
    },
<<<<<<< HEAD
    MoveMouseSpeed {
        speed: u16,
    },
    SequenceLeader,
=======
    SequenceCancel,
    SequenceLeader(u16, SequenceInputMode),
>>>>>>> 26dfa545
    LiveReload,
    LiveReloadNext,
    LiveReloadPrev,
    Repeat,
    CancelMacroOnRelease,
    DynamicMacroRecord(u16),
    DynamicMacroRecordStop(u16),
    DynamicMacroPlay(u16),
    SendArbitraryCode(u16),
    CapsWord(CapsWordCfg),
    SetMouse {
        x: u16,
        y: u16,
    },
}

#[derive(Debug, Clone, Copy, PartialEq, Eq, Hash)]
pub enum Btn {
    Left,
    Right,
    Mid,
    Forward,
    Backward,
}

#[derive(Debug, Clone, Copy, PartialEq, Eq, Hash)]
pub struct Coord {
    pub x: u8,
    pub y: u16,
}

#[derive(Debug, Clone, Copy, PartialEq, Eq, Hash)]
pub enum FakeKeyAction {
    Press,
    Release,
    Tap,
}

#[derive(Debug, Clone, Copy, PartialEq, Eq, Hash)]
pub enum MWheelDirection {
    Up,
    Down,
    Left,
    Right,
}

#[derive(Debug, Clone, Copy, PartialEq, Eq, Hash)]
pub enum MoveDirection {
    Up,
    Down,
    Left,
    Right,
}

#[derive(Debug, Clone, PartialEq, Eq, Hash)]
pub struct CapsWordCfg {
    pub keys_to_capitalize: &'static [KeyCode],
    pub keys_nonterminal: &'static [KeyCode],
    pub timeout: u16,
}

/// This controls the behaviour of kanata when sequence mode is initiated by the sequence leader
/// action.
///
/// - `HiddenSuppressed` hides the keys typed as part of the sequence and does not output the keys
///   typed when an invalid sequence is the result of an invalid sequence character or a timeout.
/// - `HiddenDelayType` hides the keys typed as part of the sequence and outputs the keys when an
///   typed when an invalid sequence is the result of an invalid sequence character or a timeout.
/// - `VisibleBackspaced` will type the keys that are typed as part of the sequence but will
///   backspace the typed sequence keys before performing the fake key tap when a valid sequence is
///   the result.
#[derive(Debug, Clone, Copy, PartialEq, Eq, Hash)]
pub enum SequenceInputMode {
    HiddenSuppressed,
    HiddenDelayType,
    VisibleBackspaced,
}

const SEQ_VISIBLE_BACKSPACED: &str = "visible-backspaced";
const SEQ_HIDDEN_SUPPRESSED: &str = "hidden-suppressed";
const SEQ_HIDDEN_DELAY_TYPE: &str = "hidden-delay-type";

impl SequenceInputMode {
    pub fn try_from_str(s: &str) -> Result<Self> {
        match s {
            SEQ_VISIBLE_BACKSPACED => Ok(SequenceInputMode::VisibleBackspaced),
            SEQ_HIDDEN_SUPPRESSED => Ok(SequenceInputMode::HiddenSuppressed),
            SEQ_HIDDEN_DELAY_TYPE => Ok(SequenceInputMode::HiddenDelayType),
            _ => Err(anyhow!(SequenceInputMode::err_msg())),
        }
    }

    pub fn err_msg() -> String {
        format!("sequence input mode must be one of: {SEQ_VISIBLE_BACKSPACED}, {SEQ_HIDDEN_SUPPRESSED}, {SEQ_HIDDEN_DELAY_TYPE}")
    }
}<|MERGE_RESOLUTION|>--- conflicted
+++ resolved
@@ -40,15 +40,11 @@
         min_distance: u16,
         max_distance: u16,
     },
-<<<<<<< HEAD
     MoveMouseSpeed {
         speed: u16,
     },
-    SequenceLeader,
-=======
     SequenceCancel,
     SequenceLeader(u16, SequenceInputMode),
->>>>>>> 26dfa545
     LiveReload,
     LiveReloadNext,
     LiveReloadPrev,

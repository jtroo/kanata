--- conflicted
+++ resolved
@@ -678,12 +678,19 @@
   (macro M-s-())
 )
 "#;
-    parse_cfg_raw_string(source, &mut s, "test")
-        .map_err(|e| {
-            eprintln!("{:?}", error_with_source(e));
-            ""
-        })
-        .unwrap_err();
+    parse_cfg_raw_string(
+        source,
+        &mut s,
+        &PathBuf::from("test"),
+        &mut FileContentProvider {
+            get_file_content_fn: &mut |_| unimplemented!(),
+        },
+    )
+    .map_err(|e| {
+        eprintln!("{:?}", e);
+        ""
+    })
+    .unwrap_err();
 }
 
 #[test]
@@ -700,12 +707,19 @@
   (macro M-s-g)
 )
 "#;
-    parse_cfg_raw_string(source, &mut s, "test")
-        .map_err(|e| {
-            eprintln!("{:?}", error_with_source(e));
-            ""
-        })
-        .unwrap_err();
+    parse_cfg_raw_string(
+        source,
+        &mut s,
+        &PathBuf::from("test"),
+        &mut FileContentProvider {
+            get_file_content_fn: &mut |_| unimplemented!(),
+        },
+    )
+    .map_err(|e| {
+        eprintln!("{:?}", e);
+        ""
+    })
+    .unwrap_err();
 }
 
 #[test]
@@ -799,7 +813,6 @@
   )
 )
 "#;
-<<<<<<< HEAD
     parse_cfg_raw_string(
         source,
         &mut s,
@@ -808,15 +821,12 @@
             get_file_content_fn: &mut |_| unimplemented!(),
         },
     )
+    .map_err(|_e| {
+        // uncomment to see what this looks like when running test
+        // eprintln!("{:?}", _e);
+        ""
+    })
     .unwrap_err();
-=======
-    parse_cfg_raw_string(source, &mut s, "test")
-        .map_err(|_e| {
-            // uncomment to see what this looks like when running test
-            // eprintln!("{:?}", error_with_source(_e));
-            ""
-        })
-        .unwrap_err();
 }
 
 #[test]
@@ -834,13 +844,20 @@
   (on-idle-fakekey hello tap 200)
 )
 "#;
-    let res = parse_cfg_raw_string(source, &mut s, "test")
-        .map_err(|_e| {
-            // uncomment to see what this looks like when running test
-            eprintln!("{:?}", error_with_source(_e));
-            ""
-        })
-        .unwrap();
+    let res = parse_cfg_raw_string(
+        source,
+        &mut s,
+        &PathBuf::from("test"),
+        &mut FileContentProvider {
+            get_file_content_fn: &mut |_| unimplemented!(),
+        },
+    )
+    .map_err(|_e| {
+        // uncomment to see what this looks like when running test
+        eprintln!("{:?}", _e);
+        ""
+    })
+    .unwrap();
     assert_eq!(
         res.3[0][0][OsCode::KEY_A.as_u16() as usize],
         Action::Custom(
@@ -869,13 +886,20 @@
   (on-idle-fakekey hello bap 200)
 )
 "#;
-    parse_cfg_raw_string(source, &mut s, "test")
-        .map_err(|_e| {
-            // comment out to see what this looks like when running test
-            // eprintln!("{:?}", error_with_source(_e));
-            ""
-        })
-        .unwrap_err();
+    parse_cfg_raw_string(
+        source,
+        &mut s,
+        &PathBuf::from("test"),
+        &mut FileContentProvider {
+            get_file_content_fn: &mut |_| unimplemented!(),
+        },
+    )
+    .map_err(|_e| {
+        // comment out to see what this looks like when running test
+        // eprintln!("{:?}", _e);
+        ""
+    })
+    .unwrap_err();
 
     let source = r#"
 (defvar var1 a)
@@ -885,13 +909,20 @@
   (on-idle-fakekey jello tap 200)
 )
 "#;
-    parse_cfg_raw_string(source, &mut s, "test")
-        .map_err(|_e| {
-            // uncomment to see what this looks like when running test
-            // eprintln!("{:?}", error_with_source(_e));
-            ""
-        })
-        .unwrap_err();
+    parse_cfg_raw_string(
+        source,
+        &mut s,
+        &PathBuf::from("test"),
+        &mut FileContentProvider {
+            get_file_content_fn: &mut |_| unimplemented!(),
+        },
+    )
+    .map_err(|_e| {
+        // uncomment to see what this looks like when running test
+        // eprintln!("{:?}", _e);
+        ""
+    })
+    .unwrap_err();
 
     let source = r#"
 (defvar var1 a)
@@ -901,13 +932,20 @@
   (on-idle-fakekey (hello) tap 200)
 )
 "#;
-    parse_cfg_raw_string(source, &mut s, "test")
-        .map_err(|_e| {
-            // uncomment to see what this looks like when running test
-            // eprintln!("{:?}", error_with_source(_e));
-            ""
-        })
-        .unwrap_err();
+    parse_cfg_raw_string(
+        source,
+        &mut s,
+        &PathBuf::from("test"),
+        &mut FileContentProvider {
+            get_file_content_fn: &mut |_| unimplemented!(),
+        },
+    )
+    .map_err(|_e| {
+        // uncomment to see what this looks like when running test
+        // eprintln!("{:?}", _e);
+        ""
+    })
+    .unwrap_err();
 
     let source = r#"
 (defvar var1 a)
@@ -917,13 +955,20 @@
   (on-idle-fakekey hello tap -1)
 )
 "#;
-    parse_cfg_raw_string(source, &mut s, "test")
-        .map_err(|_e| {
-            // uncomment to see what this looks like when running test
-            // eprintln!("{:?}", error_with_source(_e));
-            ""
-        })
-        .unwrap_err();
+    parse_cfg_raw_string(
+        source,
+        &mut s,
+        &PathBuf::from("test"),
+        &mut FileContentProvider {
+            get_file_content_fn: &mut |_| unimplemented!(),
+        },
+    )
+    .map_err(|_e| {
+        // uncomment to see what this looks like when running test
+        // eprintln!("{:?}", _e);
+        ""
+    })
+    .unwrap_err();
 }
 
 #[test]
@@ -958,5 +1003,4 @@
         }
     }
     assert!(checked_for_err);
->>>>>>> b12b6eb9
 }
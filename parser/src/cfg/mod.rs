--- conflicted
+++ resolved
@@ -93,13 +93,11 @@
 mod permutations;
 use permutations::*;
 
-<<<<<<< HEAD
 use crate::lsp_hints::{self, LspHints};
-=======
+
 mod str_ext;
 pub use str_ext::*;
 
->>>>>>> 35406024
 use crate::trie::Trie;
 use anyhow::anyhow;
 use std::cell::Cell;
@@ -665,11 +663,8 @@
         bail!("No deflayer expressions exist. At least one layer must be defined.")
     }
 
-<<<<<<< HEAD
-    let layer_idxs = parse_layer_indexes(&layer_exprs, mapping_order.len(), &mut lsp_hints)?;
-=======
-    let (layer_idxs, layer_icons) = parse_layer_indexes(&layer_exprs, mapping_order.len(), s)?;
->>>>>>> 35406024
+    let (layer_idxs, layer_icons) =
+        parse_layer_indexes(&layer_exprs, mapping_order.len(), s, &mut lsp_hints)?;
     let mut sorted_idxs: Vec<(&String, &usize)> =
         layer_idxs.iter().map(|tuple| (tuple.0, tuple.1)).collect();
 
@@ -758,12 +753,8 @@
         default_sequence_timeout: cfg.sequence_timeout,
         default_sequence_input_mode: cfg.sequence_input_mode,
         block_unmapped_keys: cfg.block_unmapped_keys,
-<<<<<<< HEAD
         lsp_hints: RefCell::new(lsp_hints),
-=======
-        lsp_hint_inactive_code,
         vars: s.vars.clone(),
->>>>>>> 35406024
         ..Default::default()
     };
 
@@ -1066,13 +1057,9 @@
 fn parse_layer_indexes(
     exprs: &[SpannedLayerExprs],
     expected_len: usize,
-<<<<<<< HEAD
+    s: &mut ParserState,
     lsp_hints: &mut LspHints,
-) -> Result<LayerIndexes> {
-=======
-    s: &mut ParserState,
 ) -> Result<(LayerIndexes, LayerIcons)> {
->>>>>>> 35406024
     let mut layer_indexes = HashMap::default();
     let mut layer_icons = HashMap::default();
     for (i, expr_type) in exprs.iter().enumerate() {
@@ -1087,37 +1074,11 @@
         let layer_expr = subexprs.next().ok_or_else(|| {
             anyhow_span!(expr, "deflayer requires a name and {expected_len} item(s)")
         })?;
-<<<<<<< HEAD
-        let Spanned { t: layer_name, span: layer_name_span } = match expr_type {
-            SpannedLayerExprs::DefsrcMapping(_) => match layer_expr {
-                SExpr::Atom(x) => x,
-                SExpr::List(_) => {
-                    bail_expr!(layer_expr, "layer name after {DEFLAYER} must be a string")
-                }
-            },
-            SpannedLayerExprs::CustomMapping(_) => {
-                match layer_expr {
-                    SExpr::Atom(_) => bail_expr!(
-                        layer_expr,
-                        "layer name after {DEFLAYER_MAPPED} must be in parentheses"
-                    ),
-                    SExpr::List(Spanned { t, .. }) if t.len() == 1 => {
-                        match &t[0] {
-                            SExpr::Atom(x) => x,
-                            SExpr::List(_) => bail_expr!(layer_expr, "layer name after {DEFLAYER_MAPPED} must be a string within one pair of parentheses"),
-                        }
-                    },
-                    SExpr::List(_) => bail_expr!(
-                        layer_expr,
-                        "layer name after {DEFLAYER_MAPPED} must be a string within one pair of parentheses"
-                    ),
-                }
-=======
-        let (layer_name, icon) = match expr_type {
+        let (layer_name, layer_name_span, icon) = match expr_type {
             SpannedLayerExprs::DefsrcMapping(_) => {
                 let name = layer_expr.atom(s.vars());
                 match name {
-                    Some(name) => (name.to_owned(), None),
+                    Some(name) => (name.to_owned(), layer_expr.span(), None),
                     None => {
                         // unwrap: this **must** be a list due to atom() call above.
                         let list = layer_expr.list(s.vars()).unwrap();
@@ -1133,7 +1094,7 @@
                         let icon = layer_opts
                             .get(DEFLAYER_ICON[0])
                             .map(|icon_s| icon_s.trim_atom_quotes().to_owned());
-                        (name.to_owned(), icon)
+                        (name.to_owned(), layer_expr.span(), icon)
                     }
                 }
             }
@@ -1159,11 +1120,10 @@
                 let icon = layer_opts
                     .get(DEFLAYER_ICON[0])
                     .map(|icon_s| icon_s.trim_atom_quotes().to_owned());
-                (name.to_owned(), icon)
->>>>>>> 35406024
+                (name.to_owned(), layer_expr.span(), icon)
             }
         };
-        if layer_indexes.contains_key(layer_name) {
+        if layer_indexes.contains_key(&layer_name) {
             bail_expr!(layer_expr, "duplicate layer name: {}", layer_name);
         }
         // Check if user tried to use parentheses directly - `(` and `)`
@@ -1205,14 +1165,11 @@
             }
         }
         layer_indexes.insert(layer_name.clone(), i);
-<<<<<<< HEAD
         lsp_hints
             .definition_locations
             .layer
             .insert(layer_name.clone(), layer_name_span.clone());
-=======
         layer_icons.insert(layer_name, icon);
->>>>>>> 35406024
     }
 
     Ok((layer_indexes, layer_icons))
@@ -1747,14 +1704,13 @@
 }
 
 fn parse_layer_base(ac_params: &[SExpr], s: &ParserState) -> Result<&'static KanataAction> {
-<<<<<<< HEAD
-    let idx = layer_idx(ac_params, &s.layer_idxs)?;
+    let idx = layer_idx(ac_params, &s.layer_idxs, s)?;
     set_layer_change_lsp_hint(&ac_params[0], s);
     Ok(s.a.sref(Action::DefaultLayer(idx)))
 }
 
 fn parse_layer_toggle(ac_params: &[SExpr], s: &ParserState) -> Result<&'static KanataAction> {
-    let idx = layer_idx(ac_params, &s.layer_idxs)?;
+    let idx = layer_idx(ac_params, &s.layer_idxs, s)?;
     set_layer_change_lsp_hint(&ac_params[0], s);
     Ok(s.a.sref(Action::Layer(idx)))
 }
@@ -1769,17 +1725,6 @@
         .reference_locations
         .layer
         .push_from_atom(layer_name_atom);
-=======
-    Ok(s.a.sref(Action::DefaultLayer(layer_idx(
-        ac_params,
-        &s.layer_idxs,
-        s,
-    )?)))
-}
-
-fn parse_layer_toggle(ac_params: &[SExpr], s: &ParserState) -> Result<&'static KanataAction> {
-    Ok(s.a.sref(Action::Layer(layer_idx(ac_params, &s.layer_idxs, s)?)))
->>>>>>> 35406024
 }
 
 fn layer_idx(ac_params: &[SExpr], layers: &LayerIndexes, s: &ParserState) -> Result<usize> {

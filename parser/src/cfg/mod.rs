//! This parses the configuration language to create a `kanata_keyberon::layout::Layout` as well as
//! associated metadata to help with processing.
//!
//! How the configuration maps to keyberon:
//!
//! If the mapped keys are defined as:
//!
//! (defsrc
//!     esc  1    2    3    4
//! )
//!
//! and the layers are:
//!
//! (deflayer one
//!     _   a    s    d    _
//! )
//!
//! (deflayer two
//!     _   a    o    e    _
//! )
//!
//! Then the keyberon layers will be as follows:
//!
//! (xx means unimportant and _ means transparent)
//!
//! layers[0] = { xx, esc, a, s, d, 4, xx... }
//! layers[1] = { xx, _  , a, s, d, _, xx... }
//! layers[2] = { xx, esc, a, o, e, 4, xx... }
//! layers[3] = { xx, _  , a, o, e, _, xx... }
//!
//! Note that this example isn't practical, but `(defsrc esc 1 2 3 4)` is used because these keys
//! are at the beginning of the array. The column index for layers is the numerical value of
//! the key from `keys::OsCode`.
//!
//! In addition, there are two versions of each layer. One version delegates transparent entries to
//! the key defined in defsrc, while the other keeps them as actually transparent. This is to match
//! the behaviour in kmonad.
//!
//! The specific values in example above applies to Linux, but the same logic applies to Windows.
pub mod sexpr;

mod alloc;
use alloc::*;

mod key_override;
use kanata_keyberon::chord::ChordsV2;
pub use key_override::*;

mod custom_tap_hold;
use custom_tap_hold::*;

pub mod list_actions;
use list_actions::*;

mod defcfg;
pub use defcfg::*;

mod deftemplate;
pub use deftemplate::*;

mod switch;
pub use switch::*;

use crate::custom_action::*;
use crate::keys::*;
use crate::layers::*;

mod error;
pub use error::*;

mod chord;
use chord::*;

mod fake_key;
use fake_key::*;
pub use fake_key::{FAKE_KEY_ROW, NORMAL_KEY_ROW};

mod os_dependent;
use os_dependent::*;

use crate::trie::Trie;
use anyhow::anyhow;
use std::cell::Cell;
use std::collections::hash_map::Entry;
use std::path::Path;
use std::path::PathBuf;
use std::sync::Arc;

type HashSet<T> = rustc_hash::FxHashSet<T>;
type HashMap<K, V> = rustc_hash::FxHashMap<K, V>;

use kanata_keyberon::action::*;
use kanata_keyberon::key_code::*;
use kanata_keyberon::layout::*;
use sexpr::*;

#[cfg(test)]
mod tests;
#[cfg(test)]
pub use sexpr::parse;

#[macro_export]
macro_rules! bail {
    ($err:expr $(,)?) => {
        return Err(ParseError::from(anyhow::anyhow!($err)))
    };
    ($fmt:expr, $($arg:tt)*) => {
        return Err(ParseError::from(anyhow::anyhow!($fmt, $($arg)*)))
    };
}

#[macro_export]
macro_rules! bail_expr {
    ($expr:expr, $fmt:expr $(,)?) => {
        return Err(ParseError::from_expr($expr, format!($fmt)))
    };
    ($expr:expr, $fmt:expr, $($arg:tt)*) => {
        return Err(ParseError::from_expr($expr, format!($fmt, $($arg)*)))
    };
}

#[macro_export]
macro_rules! err_expr {
    ($expr:expr, $fmt:expr $(,)?) => {
        Err(ParseError::from_expr($expr, format!($fmt)))
    };
    ($expr:expr, $fmt:expr, $($arg:tt)*) => {
        Err(ParseError::from_expr($expr, format!($fmt, $($arg)*)))
    };
}

#[macro_export]
macro_rules! bail_span {
    ($expr:expr, $fmt:expr $(,)?) => {
        return Err(ParseError::from_spanned($expr, format!($fmt)))
    };
    ($expr:expr, $fmt:expr, $($arg:tt)*) => {
        return Err(ParseError::from_spanned($expr, format!($fmt, $($arg)*)))
    };
}

#[macro_export]
macro_rules! err_span {
    ($expr:expr, $fmt:expr $(,)?) => {
        Err(ParseError::from_spanned($expr, format!($fmt)))
    };
    ($expr:expr, $fmt:expr, $($arg:tt)*) => {
        Err(ParseError::from_spanned($expr, format!($fmt, $($arg)*)))
    };
}

#[macro_export]
macro_rules! anyhow_expr {
    ($expr:expr, $fmt:expr $(,)?) => {
        ParseError::from_expr($expr, format!($fmt))
    };
    ($expr:expr, $fmt:expr, $($arg:tt)*) => {
        ParseError::from_expr($expr, format!($fmt, $($arg)*))
    };
}

#[macro_export]
macro_rules! anyhow_span {
    ($expr:expr, $fmt:expr $(,)?) => {
        ParseError::from_spanned($expr, format!($fmt))
    };
    ($expr:expr, $fmt:expr, $($arg:tt)*) => {
        ParseError::from_spanned($expr, format!($fmt, $($arg)*))
    };
}

pub struct FileContentProvider<'a> {
    /// A function to load content of a file from a filepath.
    /// Optionally, it could implement caching and a mechanism preventing "file" and "./file" from loading twice.
    get_file_content_fn: &'a mut dyn FnMut(&Path) -> std::result::Result<String, String>,
}

impl<'a> FileContentProvider<'a> {
    pub fn new(
        get_file_content_fn: &'a mut impl FnMut(&Path) -> std::result::Result<String, String>,
    ) -> Self {
        Self {
            get_file_content_fn,
        }
    }
    pub fn get_file_content(&mut self, filename: &Path) -> std::result::Result<String, String> {
        (self.get_file_content_fn)(filename)
    }
}

pub type KanataCustom = &'static &'static [&'static CustomAction];
pub type KanataAction = Action<'static, KanataCustom>;
type KLayout = Layout<'static, KEYS_IN_ROW, 2, KanataCustom>;

type TapHoldCustomFunc =
    fn(
        &[OsCode],
        &Allocations,
    ) -> &'static (dyn Fn(QueuedIter) -> (Option<WaitingAction>, bool) + Send + Sync);

pub type BorrowedKLayout<'a> = Layout<'a, KEYS_IN_ROW, 2, &'a &'a [&'a CustomAction]>;
pub type KeySeqsToFKeys = Trie;

pub struct KanataLayout {
    layout: KLayout,
    _allocations: Arc<Allocations>,
}

impl KanataLayout {
    fn new(layout: KLayout, a: Arc<Allocations>) -> Self {
        Self {
            layout,
            _allocations: a,
        }
    }

    /// bm stands for borrow mut.
    pub fn bm(&mut self) -> &mut BorrowedKLayout {
        // shrink the lifetime
        unsafe { std::mem::transmute(&mut self.layout) }
    }

    /// b stands for borrow.
    pub fn b(&self) -> &BorrowedKLayout {
        // shrink the lifetime
        unsafe { std::mem::transmute(&self.layout) }
    }
}

pub struct Cfg {
    /// The list of keys that kanata should be processing. Keys that are missing from `mapped_keys`
    /// that are received from the OS input mechanism will be forwarded to OS output mechanism
    /// without going through kanata's processing.
    pub mapped_keys: MappedKeys,
    /// The potential outputs for a physical key position. The intention behind this is for sending
    /// key repeats.
    pub key_outputs: KeyOutputs,
    /// Layer info used for printing to the logs.
    pub layer_info: Vec<LayerInfo>,
    /// Configuration items in `defcfg`.
    pub options: CfgOptions,
    /// The keyberon layout state machine struct.
    pub layout: KanataLayout,
    /// Sequences defined in `defseq`.
    pub sequences: KeySeqsToFKeys,
    /// Overrides defined in `defoverrides`.
    pub overrides: Overrides,
    /// Mapping of fake key name to its column in the fake key row.
    pub fake_keys: HashMap<String, usize>,
    /// The maximum value of switch's key-timing item in the configuration.
    pub switch_max_key_timing: u16,
}

/// Parse a new configuration from a file.
pub fn new_from_file(p: &Path) -> MResult<Cfg> {
    parse_cfg(p)
}

pub fn new_from_str(cfg_text: &str) -> MResult<Cfg> {
    let mut s = ParserState::default();
    let icfg = parse_cfg_raw_string(
        cfg_text,
        &mut s,
        &PathBuf::from("configuration"),
        &mut FileContentProvider {
            get_file_content_fn: &mut |_| Err("include is not supported".into()),
        },
        DEF_LOCAL_KEYS,
        Err("environment variables are not supported".into()),
    )?;
    let key_outputs = create_key_outputs(&icfg.klayers, &icfg.overrides, &icfg.chords_v2);
    let switch_max_key_timing = s.switch_max_key_timing.get();
    let mut layout = KanataLayout::new(
        Layout::new_with_trans_action_settings(
            s.a.sref(s.defsrc_layer),
            icfg.klayers,
            icfg.options.trans_resolution_behavior_v2,
        ),
        s.a,
    );
    layout.bm().chords_v2 = icfg.chords_v2;
    layout.bm().quick_tap_hold_timeout = icfg.options.concurrent_tap_hold;
    layout.bm().oneshot.on_press_release_delay = icfg.options.rapid_event_delay;
    let mut fake_keys: HashMap<String, usize> = s
        .virtual_keys
        .iter()
        .map(|(k, v)| (k.clone(), v.0))
        .collect();
    fake_keys.shrink_to_fit();
    log::info!("config file is valid");
    Ok(Cfg {
        options: icfg.options,
        mapped_keys: icfg.mapped_keys,
        layer_info: icfg.layer_info,
        key_outputs,
        layout,
        sequences: icfg.sequences,
        overrides: icfg.overrides,
        fake_keys,
        switch_max_key_timing,
    })
}

pub type MappedKeys = HashSet<OsCode>;
// Note: this uses a Vec inside the HashMap instead of a HashSet because ordering matters, e.g. for
// chords like `S-b`, we want to ensure that `b` is checked first because key repeat for `b` is
// useful while it is not useful for shift. The outputs should be iterated over in reverse order.
pub type KeyOutputs = Vec<HashMap<OsCode, Vec<OsCode>>>;

#[derive(Debug)]
pub struct LayerInfo {
    pub name: String,
    pub cfg_text: String,
}

#[allow(clippy::type_complexity)] // return type is not pub
fn parse_cfg(p: &Path) -> MResult<Cfg> {
    let mut s = ParserState::default();
    let icfg = parse_cfg_raw(p, &mut s)?;
    let key_outputs = create_key_outputs(&icfg.klayers, &icfg.overrides, &icfg.chords_v2);
    let switch_max_key_timing = s.switch_max_key_timing.get();
    let mut layout = KanataLayout::new(
        Layout::new_with_trans_action_settings(
            s.a.sref(s.defsrc_layer),
            icfg.klayers,
            icfg.options.trans_resolution_behavior_v2,
        ),
        s.a,
    );
    layout.bm().chords_v2 = icfg.chords_v2;
    layout.bm().quick_tap_hold_timeout = icfg.options.concurrent_tap_hold;
    layout.bm().oneshot.on_press_release_delay = icfg.options.rapid_event_delay;
    let mut fake_keys: HashMap<String, usize> = s
        .virtual_keys
        .iter()
        .map(|(k, v)| (k.clone(), v.0))
        .collect();
    fake_keys.shrink_to_fit();
    log::info!("config file is valid");
    Ok(Cfg {
        options: icfg.options,
        mapped_keys: icfg.mapped_keys,
        layer_info: icfg.layer_info,
        key_outputs,
        layout,
        sequences: icfg.sequences,
        overrides: icfg.overrides,
        fake_keys,
        switch_max_key_timing,
    })
}

#[cfg(all(
    not(feature = "interception_driver"),
    any(
        not(feature = "win_llhook_read_scancodes"),
        not(feature = "win_sendinput_send_scancodes")
    ),
    target_os = "windows"
))]
const DEF_LOCAL_KEYS: &str = "deflocalkeys-win";
#[cfg(all(
    feature = "win_llhook_read_scancodes",
    feature = "win_sendinput_send_scancodes",
    target_os = "windows"
))]
const DEF_LOCAL_KEYS: &str = "deflocalkeys-winiov2";
#[cfg(all(feature = "interception_driver", target_os = "windows"))]
const DEF_LOCAL_KEYS: &str = "deflocalkeys-wintercept";
#[cfg(target_os = "macos")]
const DEF_LOCAL_KEYS: &str = "deflocalkeys-macos";
#[cfg(any(target_os = "linux", target_os = "unknown"))]
const DEF_LOCAL_KEYS: &str = "deflocalkeys-linux";

#[derive(Debug)]
pub struct IntermediateCfg {
    pub options: CfgOptions,
    pub mapped_keys: MappedKeys,
    pub layer_info: Vec<LayerInfo>,
    pub klayers: KanataLayers,
    pub sequences: KeySeqsToFKeys,
    pub overrides: Overrides,
    pub chords_v2: Option<ChordsV2<'static, KanataCustom>>,
}

// A snapshot of enviroment variables, or an error message with an explanation
// why env vars are not not supported.
pub type EnvVars = std::result::Result<Vec<(String, String)>, String>;

#[allow(clippy::type_complexity)] // return type is not pub
fn parse_cfg_raw(p: &Path, s: &mut ParserState) -> MResult<IntermediateCfg> {
    const INVALID_PATH_ERROR: &str = "The provided config file path is not valid";

    let mut loaded_files: HashSet<PathBuf> = HashSet::default();

    let mut get_file_content_fn_impl = |filepath: &Path| {
        // Make the include paths relative to main config file instead of kanata executable.
        let filepath_relative_to_loaded_kanata_cfg = if filepath.is_absolute() {
            filepath.to_owned()
        } else {
            let relative_main_cfg_file_dir = p.parent().ok_or(INVALID_PATH_ERROR)?;
            relative_main_cfg_file_dir.join(filepath)
        };

        let abs_filepath: PathBuf = filepath_relative_to_loaded_kanata_cfg
            .canonicalize()
            .map_err(|e| {
                format!(
                    "Failed to resolve relative path: {}: {}",
                    filepath_relative_to_loaded_kanata_cfg.to_string_lossy(),
                    e
                )
            })?;

        // Forbid loading the same file multiple times.
        // This prevents a potential recursive infinite loop of includes
        // (if includes within includes were to be allowed).
        if !loaded_files.insert(abs_filepath.clone()) {
            return Err("The provided config file was already included before".to_string());
        };

        std::fs::read_to_string(abs_filepath.to_str().ok_or(INVALID_PATH_ERROR)?)
            .map_err(|e| format!("Failed to include file: {e}"))
    };
    let mut file_content_provider = FileContentProvider::new(&mut get_file_content_fn_impl);

    // `get_file_content_fn_impl` already uses CWD of the main config path,
    // so we need to provide only the name, not the whole path.
    let cfg_file_name: PathBuf = p
        .file_name()
        .ok_or_else(|| miette::miette!(INVALID_PATH_ERROR))?
        .into();
    let text = file_content_provider
        .get_file_content(&cfg_file_name)
        .map_err(|e| miette::miette!(e))?;

    let env_vars: EnvVars = Ok(std::env::vars().collect());

    parse_cfg_raw_string(
        &text,
        s,
        p,
        &mut file_content_provider,
        DEF_LOCAL_KEYS,
        env_vars,
    )
    .map_err(|e| e.into())
}

fn expand_includes(
    xs: Vec<TopLevel>,
    file_content_provider: &mut FileContentProvider,
) -> Result<Vec<TopLevel>> {
    let include_is_first_atom = gen_first_atom_filter("include");
    xs.iter().try_fold(Vec::new(), |mut acc, spanned_exprs| {
        if include_is_first_atom(&&spanned_exprs.t) {
            let mut exprs =
                check_first_expr(spanned_exprs.t.iter(), "include").expect("can't fail");

            let expr = exprs.next().ok_or(anyhow_span!(
                spanned_exprs,
                "Every include block must contain exactly one filepath"
            ))?;

            let spanned_filepath = match expr {
                SExpr::Atom(filepath) => filepath,
                SExpr::List(_) => {
                    bail_expr!(expr, "Filepath cannot be a list")
                }
            };

            if let Some(expr) = exprs.next() {
                bail_expr!(
                    expr,
                    "Multiple filepaths are not allowed in include blocks. If you want to include multiple files, create a new include block for each of them."
                )
            };
            let include_file_path = spanned_filepath.t.trim_matches('"');
            let file_content = file_content_provider.get_file_content(Path::new(include_file_path)).map_err(|e| anyhow_span!(spanned_filepath, "{e}"))?;
            let tree = sexpr::parse(&file_content, include_file_path)?;
            acc.extend(tree);

            Ok(acc)
        } else {
            acc.push(spanned_exprs.clone());
            Ok(acc)
        }
    })
}

const DEFLAYER: &str = "deflayer";
const DEFLAYER_MAPPED: &str = "deflayermap";
const DEFLOCALKEYS_VARIANTS: &[&str] = &[
    "deflocalkeys-win",
    "deflocalkeys-winiov2",
    "deflocalkeys-wintercept",
    "deflocalkeys-linux",
    "deflocalkeys-macos",
];

#[derive(Debug, Clone)]
pub struct LspHintInactiveCode {
    pub span: Span,
    pub reason: String,
}

#[allow(clippy::type_complexity)] // return type is not pub
pub fn parse_cfg_raw_string(
    text: &str,
    s: &mut ParserState,
    cfg_path: &Path,
    file_content_provider: &mut FileContentProvider,
    def_local_keys_variant_to_apply: &str,
    env_vars: EnvVars,
) -> Result<IntermediateCfg> {
    let mut lsp_hint_inactive_code: Vec<LspHintInactiveCode> = vec![];

    let spanned_root_exprs = sexpr::parse(text, &cfg_path.to_string_lossy())
        .and_then(|xs| expand_includes(xs, file_content_provider))
        .and_then(|xs| {
            filter_platform_specific_cfg(
                xs,
                def_local_keys_variant_to_apply,
                &mut lsp_hint_inactive_code,
            )
        })
        .and_then(expand_templates)?;

    if let Some(spanned) = spanned_root_exprs
        .iter()
        .find(gen_first_atom_filter_spanned("include"))
    {
        bail_span!(spanned, "Nested includes are not allowed.")
    }

    let root_exprs: Vec<_> = spanned_root_exprs.iter().map(|t| t.t.clone()).collect();

    error_on_unknown_top_level_atoms(&spanned_root_exprs)?;

    let mut local_keys: Option<HashMap<String, OsCode>> = None;
    clear_custom_str_oscode_mapping();
    for def_local_keys_variant in DEFLOCALKEYS_VARIANTS {
        if let Some((result, span)) = spanned_root_exprs
            .iter()
            .find(gen_first_atom_filter_spanned(def_local_keys_variant))
            .map(|x| {
                (
                    parse_deflocalkeys(def_local_keys_variant, &x.t),
                    x.span.clone(),
                )
            })
        {
            let mapping = result?;
            if def_local_keys_variant == &def_local_keys_variant_to_apply {
                assert!(
                    local_keys.is_none(),
                    ">1 mutually exclusive deflocalkeys variants were parsed"
                );
                local_keys = Some(mapping);
            } else {
                lsp_hint_inactive_code.push(LspHintInactiveCode {
                    span,
                    reason: format!(
                        "Another localkeys variant is currently active: {def_local_keys_variant_to_apply}"
                    ),
                })
            }
        }

        if let Some(spanned) = spanned_root_exprs
            .iter()
            .filter(gen_first_atom_filter_spanned(def_local_keys_variant))
            .nth(1)
        {
            bail_span!(
                spanned,
                "Only one {def_local_keys_variant} is allowed, found more. Delete the extras."
            )
        }
    }
    replace_custom_str_oscode_mapping(&local_keys.unwrap_or_default());

    let cfg = root_exprs
        .iter()
        .find(gen_first_atom_filter("defcfg"))
        .map(|cfg| parse_defcfg(cfg))
        .transpose()?
        .unwrap_or_default();
    if let Some(spanned) = spanned_root_exprs
        .iter()
        .filter(gen_first_atom_filter_spanned("defcfg"))
        .nth(1)
    {
        bail_span!(
            spanned,
            "Only one defcfg is allowed, found more. Delete the extras."
        )
    }
    let src_expr = root_exprs
        .iter()
        .find(gen_first_atom_filter("defsrc"))
        .ok_or_else(|| anyhow!("Exactly one defsrc must exist; found none"))?;
    if let Some(spanned) = spanned_root_exprs
        .iter()
        .filter(gen_first_atom_filter_spanned("defsrc"))
        .nth(1)
    {
        bail_span!(
            spanned,
            "Exactly one defsrc is allowed, found more. Delete the extras."
        )
    }
    let (mut mapped_keys, mapping_order) = parse_defsrc(src_expr, &cfg)?;

    let deflayer_labels = [DEFLAYER, DEFLAYER_MAPPED];
    let deflayer_spanned_filter = |exprs: &&Spanned<Vec<SExpr>>| -> bool {
        if exprs.t.is_empty() {
            return false;
        }
        if let SExpr::Atom(atom) = &exprs.t[0] {
            deflayer_labels.contains(&atom.t.as_str())
        } else {
            false
        }
    };
    let layer_exprs = spanned_root_exprs
        .iter()
        .filter(deflayer_spanned_filter)
        .cloned()
        .map(|e| match e.t[0].atom(None).unwrap() {
            DEFLAYER => SpannedLayerExprs::DefsrcMapping(e.clone()),
            DEFLAYER_MAPPED => SpannedLayerExprs::CustomMapping(e.clone()),
            _ => unreachable!(),
        })
        .collect::<Vec<_>>();
    if layer_exprs.is_empty() {
        bail!("No deflayer expressions exist. At least one layer must be defined.")
    }

    let layer_idxs = parse_layer_indexes(&layer_exprs, mapping_order.len())?;
    let mut sorted_idxs: Vec<(&String, &usize)> =
        layer_idxs.iter().map(|tuple| (tuple.0, tuple.1)).collect();

    sorted_idxs.sort_by_key(|f| f.1);

    #[allow(clippy::needless_collect)]
    // Clippy suggests using the sorted_idxs iter directly and manipulating it
    // to produce the layer_names vec when creating Vec<LayerInfo> below
    let layer_names = sorted_idxs
        .into_iter()
        .map(|(name, _)| (*name).clone())
        .flat_map(|s| {
            // Duplicate the same layer for `layer_strings` because the keyberon layout itself has
            // two versions of each layer.
            std::iter::repeat(s).take(2)
        })
        .collect::<Vec<_>>();

    let deflayer_filter = |exprs: &&Vec<SExpr>| -> bool {
        if exprs.is_empty() {
            return false;
        }
        if let SExpr::Atom(atom) = &exprs[0] {
            deflayer_labels.contains(&atom.t.as_str())
        } else {
            false
        }
    };
    let layer_strings = spanned_root_exprs
        .iter()
        .filter(|expr| deflayer_filter(&&expr.t))
        .map(|expr| expr.span.file_content()[expr.span.clone()].to_string())
        .flat_map(|s| {
            // Duplicate the same layer for `layer_strings` because the keyberon layout itself has
            // two versions of each layer.
            std::iter::repeat(s).take(2)
        })
        .collect::<Vec<_>>();

    let layer_info: Vec<LayerInfo> = layer_names
        .into_iter()
        .zip(layer_strings)
        .map(|(name, cfg_text)| LayerInfo { name, cfg_text })
        .collect();

    let defsrc_layer = create_defsrc_layer();

    let deflayer_filter = |exprs: &&Vec<SExpr>| -> bool {
        if exprs.is_empty() {
            return false;
        }
        if let SExpr::Atom(atom) = &exprs[0] {
            deflayer_labels.contains(&atom.t.as_str())
        } else {
            false
        }
    };
    let layer_exprs = root_exprs
        .iter()
        .filter(deflayer_filter)
        .cloned()
        .map(|e| match e[0].atom(None).unwrap() {
            DEFLAYER => LayerExprs::DefsrcMapping(e.clone()),
            DEFLAYER_MAPPED => LayerExprs::CustomMapping(e.clone()),
            _ => unreachable!(),
        })
        .collect::<Vec<_>>();

    *s = ParserState {
        a: s.a.clone(),
        layer_exprs,
        layer_idxs,
        mapping_order,
        defsrc_layer,
        is_cmd_enabled: {
            #[cfg(feature = "cmd")]
            {
                if cfg.enable_cmd {
                    log::warn!("DANGER! cmd action is enabled.");
                    true
                } else {
                    false
                }
            }
            #[cfg(not(feature = "cmd"))]
            {
                log::info!("NOTE: kanata was compiled to never allow cmd");
                false
            }
        },
        delegate_to_first_layer: cfg.delegate_to_first_layer,
        default_sequence_timeout: cfg.sequence_timeout,
        default_sequence_input_mode: cfg.sequence_input_mode,
        block_unmapped_keys: cfg.block_unmapped_keys,
        lsp_hint_inactive_code,
        ..Default::default()
    };

    let var_exprs = root_exprs
        .iter()
        .filter(gen_first_atom_filter("defvar"))
        .collect::<Vec<_>>();
    parse_vars(&var_exprs, s)?;

    let chords_exprs = spanned_root_exprs
        .iter()
        .filter(gen_first_atom_filter_spanned("defchords"))
        .collect::<Vec<_>>();
    parse_chord_groups(&chords_exprs, s)?;

    let fake_keys_exprs = root_exprs
        .iter()
        .filter(gen_first_atom_filter("deffakekeys"))
        .collect::<Vec<_>>();
    parse_fake_keys(&fake_keys_exprs, s)?;

    let vkeys_exprs = root_exprs
        .iter()
        .filter(gen_first_atom_filter("defvirtualkeys"))
        .collect::<Vec<_>>();
    parse_virtual_keys(&vkeys_exprs, s)?;

    let sequence_exprs = root_exprs
        .iter()
        .filter(gen_first_atom_filter("defseq"))
        .collect::<Vec<_>>();
    let sequences = parse_sequences(&sequence_exprs, s)?;

    let alias_exprs = spanned_root_exprs
        .iter()
        .filter(gen_first_atom_start_filter_spanned("defalias"))
        .collect::<Vec<_>>();
    parse_aliases(&alias_exprs, s, &env_vars)?;

    let mut klayers = parse_layers(s, &mut mapped_keys, &cfg)?;

    resolve_chord_groups(&mut klayers, s)?;

    let override_exprs = root_exprs
        .iter()
        .filter(gen_first_atom_filter("defoverrides"))
        .collect::<Vec<_>>();
    let overrides = match override_exprs.len() {
        0 => Overrides::new(&[]),
        1 => parse_overrides(override_exprs[0], s)?,
        _ => {
            let spanned = spanned_root_exprs
                .iter()
                .filter(gen_first_atom_filter_spanned("defoverrides"))
                .nth(1)
                .expect("> 2 overrides");
            bail_span!(
                spanned,
                "Only one defoverrides allowed, found more. Delete the extras."
            )
        }
    };

    s.trans_forbidden_reason = Some("Transparent action is forbidden within chordsv2");
    let chords_v2_exprs = root_exprs
        .iter()
        .filter(gen_first_atom_filter("defchordsv2-experimental"))
        .collect::<Vec<_>>();
    let chords_v2 = match chords_v2_exprs.len() {
        0 => None,
        1 => {
            let cfks = parse_defchordv2(chords_v2_exprs[0], s)?;
            Some(ChordsV2::new(cfks, cfg.chords_v2_min_idle))
        }
        _ => {
            let spanned = spanned_root_exprs
                .iter()
                .filter(gen_first_atom_filter_spanned("defchordsv2-experimental"))
                .nth(1)
                .expect("> 2 overrides");
            bail_span!(
                spanned,
                "Only one defchordsv2 allowed, found more.\nDelete the extras."
            )
        }
    };
    s.trans_forbidden_reason = None;
    if chords_v2.is_some() && !cfg.concurrent_tap_hold {
        return Err(anyhow!(
            "With defchordsv2 defined, concurrent-tap-hold in defcfg must be true.\n\
            It is currently false or unspecified."
        )
        .into());
    }

    Ok(IntermediateCfg {
        options: cfg,
        mapped_keys,
        layer_info,
        klayers: s.a.bref_slice(klayers),
        sequences,
        overrides,
        chords_v2,
    })
}

fn error_on_unknown_top_level_atoms(exprs: &[Spanned<Vec<SExpr>>]) -> Result<()> {
    for expr in exprs {
        expr.t
            .first()
            .ok_or_else(|| {
                anyhow_span!(
                    expr,
                    "Found empty list as a configuration item, you should delete this"
                )
            })?
            .atom(None)
            .map(|a| match a {
                "defcfg"
                | "defalias"
                | "defaliasenvcond"
                | "defsrc"
                | DEFLAYER
                | DEFLAYER_MAPPED
                | "defoverrides"
                | "deflocalkeys-macos"
                | "deflocalkeys-linux"
                | "deflocalkeys-win"
                | "deflocalkeys-winiov2"
                | "deflocalkeys-wintercept"
                | "deffakekeys"
                | "defvirtualkeys"
                | "defchords"
                | "defvar"
                | "deftemplate"
                | "defchordsv2-experimental"
                | "defseq" => Ok(()),
                _ => err_span!(expr, "Found unknown configuration item"),
            })
            .ok_or_else(|| {
                anyhow_expr!(
                    expr.t.first().expect("not empty"),
                    "Invalid: found list as first item in a configuration item"
                )
            })??;
    }
    Ok(())
}

/// Return a closure that filters a root expression by the content of the first element. The
/// closure returns true if the first element is an atom that matches the input `a` and false
/// otherwise.
fn gen_first_atom_filter(a: &str) -> impl Fn(&&Vec<SExpr>) -> bool {
    let a = a.to_owned();
    move |expr| {
        if expr.is_empty() {
            return false;
        }
        if let SExpr::Atom(atom) = &expr[0] {
            atom.t == a
        } else {
            false
        }
    }
}

/// Return a closure that filters a root expression by the content of the first element. The
/// closure returns true if the first element is an atom that starts with the input `a` and false
/// otherwise.
fn gen_first_atom_start_filter_spanned(a: &str) -> impl Fn(&&Spanned<Vec<SExpr>>) -> bool {
    let a = a.to_owned();
    move |expr| {
        if expr.t.is_empty() {
            return false;
        }
        if let SExpr::Atom(atom) = &expr.t[0] {
            atom.t.starts_with(&a)
        } else {
            false
        }
    }
}

/// Return a closure that filters a root expression by the content of the first element. The
/// closure returns true if the first element is an atom that matches the input `a` and false
/// otherwise.
fn gen_first_atom_filter_spanned(a: &str) -> impl Fn(&&Spanned<Vec<SExpr>>) -> bool {
    let a = a.to_owned();
    move |expr| {
        if expr.t.is_empty() {
            return false;
        }
        if let SExpr::Atom(atom) = &expr.t[0] {
            atom.t == a
        } else {
            false
        }
    }
}

/// Consumes the first element and returns the rest of the iterator. Returns `Ok` if the first
/// element is an atom and equals `expected_first`.
fn check_first_expr<'a>(
    mut exprs: impl Iterator<Item = &'a SExpr>,
    expected_first: &str,
) -> Result<impl Iterator<Item = &'a SExpr>> {
    let first_atom = exprs
        .next()
        .ok_or_else(|| anyhow!("Passed empty list to {expected_first}"))?
        .atom(None)
        .ok_or_else(|| anyhow!("First entry is expected to be an atom for {expected_first}"))?;
    if first_atom != expected_first {
        bail!("Passed non-{expected_first} expression to {expected_first}: {first_atom}");
    }
    Ok(exprs)
}

/// Parse custom keys from an expression starting with deflocalkeys.
fn parse_deflocalkeys(
    def_local_keys_variant: &str,
    expr: &[SExpr],
) -> Result<HashMap<String, OsCode>> {
    let mut localkeys = HashMap::default();
    let mut exprs = check_first_expr(expr.iter(), def_local_keys_variant)?;
    // Read k-v pairs from the configuration
    while let Some(key_expr) = exprs.next() {
        let key = key_expr.atom(None).ok_or_else(|| {
            anyhow_expr!(key_expr, "No lists are allowed in {def_local_keys_variant}")
        })?;
        if localkeys.contains_key(key) {
            bail_expr!(
                key_expr,
                "Duplicate {key} found in {def_local_keys_variant}"
            );
        }
        let osc = match exprs.next() {
            Some(v) => v
                .atom(None)
                .ok_or_else(|| anyhow_expr!(v, "No lists are allowed in {def_local_keys_variant}"))
                .and_then(|osc| {
                    osc.parse::<u16>().map_err(|_| {
                        anyhow_expr!(v, "Unknown number in {def_local_keys_variant}: {osc}")
                    })
                })
                .and_then(|osc| {
                    OsCode::from_u16(osc).ok_or_else(|| {
                        anyhow_expr!(v, "Unknown number in {def_local_keys_variant}: {osc}")
                    })
                })?,
            None => bail_expr!(key_expr, "Key without a number in {def_local_keys_variant}"),
        };
        log::debug!("custom mapping: {key} {}", osc.as_u16());
        localkeys.insert(key.to_owned(), osc);
    }
    Ok(localkeys)
}

/// Parse mapped keys from an expression starting with defsrc. Returns the key mapping as well as
/// a vec of the indexes in order. The length of the returned vec should be matched by the length
/// of all layer declarations.
fn parse_defsrc(expr: &[SExpr], defcfg: &CfgOptions) -> Result<(MappedKeys, Vec<usize>)> {
    let exprs = check_first_expr(expr.iter(), "defsrc")?;
    let mut mkeys = MappedKeys::default();
    let mut ordered_codes = Vec::new();
    for expr in exprs {
        let s = match expr {
            SExpr::Atom(a) => &a.t,
            _ => bail_expr!(expr, "No lists allowed in defsrc"),
        };
        let oscode = str_to_oscode(s)
            .ok_or_else(|| anyhow_expr!(expr, "Unknown key in defsrc: \"{}\"", s))?;
        if mkeys.contains(&oscode) {
            bail_expr!(expr, "Repeat declaration of key in defsrc: \"{}\"", s)
        }
        mkeys.insert(oscode);
        ordered_codes.push(oscode.into());
    }

    log::info!("process unmapped keys: {}", defcfg.process_unmapped_keys);
    if defcfg.process_unmapped_keys {
        for osc in 0..KEYS_IN_ROW as u16 {
            if let Some(osc) = OsCode::from_u16(osc) {
                match KeyCode::from(osc) {
                    KeyCode::No => {}
                    _ => {
                        mkeys.insert(osc);
                    }
                }
            }
        }
    }

    mkeys.shrink_to_fit();
    Ok((mkeys, ordered_codes))
}

type LayerIndexes = HashMap<String, usize>;
type Aliases = HashMap<String, &'static KanataAction>;

/// Returns layer names and their indexes into the keyberon layout. This also checks that:
/// - All layers have the same number of items as the defsrc,
/// - There are no duplicate layer names
/// - Parentheses weren't used directly or kmonad-style escapes for parentheses weren't used.
fn parse_layer_indexes(exprs: &[SpannedLayerExprs], expected_len: usize) -> Result<LayerIndexes> {
    let mut layer_indexes = HashMap::default();
    for (i, expr_type) in exprs.iter().enumerate() {
        let (mut subexprs, expr, do_element_count_check) = match expr_type {
            SpannedLayerExprs::DefsrcMapping(e) => {
                (check_first_expr(e.t.iter(), DEFLAYER)?, e, true)
            }
            SpannedLayerExprs::CustomMapping(e) => {
                (check_first_expr(e.t.iter(), DEFLAYER_MAPPED)?, e, false)
            }
        };
        let layer_expr = subexprs.next().ok_or_else(|| {
            anyhow_span!(expr, "deflayer requires a name and {expected_len} item(s)")
        })?;
        let layer_name = match expr_type {
            SpannedLayerExprs::DefsrcMapping(_) => layer_expr
                .atom(None)
                .ok_or_else(|| {
                    anyhow_expr!(layer_expr, "layer name after {DEFLAYER} must be a string")
                })?
                .to_owned(),
            SpannedLayerExprs::CustomMapping(_) => {
                let list = layer_expr
                    .list(None)
                    .ok_or_else(|| {
                        anyhow_expr!(
                            layer_expr,
                            "layer name after {DEFLAYER_MAPPED} must be in parentheses"
                        )
                    })?
                    .to_owned();
                if list.len() != 1 {
                    bail_expr!(
                        layer_expr,
                        "layer name after {DEFLAYER_MAPPED} must be a string within one pair of parentheses"
                    );
                }
                list[0].atom(None).ok_or_else(|| anyhow_expr!(layer_expr, "layer name after {DEFLAYER_MAPPED} must be a string within one pair of parentheses"))?.to_owned()
            }
        };
        if layer_indexes.get(&layer_name).is_some() {
            bail_expr!(layer_expr, "duplicate layer name: {}", layer_name);
        }
        // Check if user tried to use parentheses directly - `(` and `)`
        // or escaped them like in kmonad - `\(` and `\)`.
        for subexpr in subexprs {
            if let Some(list) = subexpr.list(None) {
                if list.is_empty() {
                    bail_expr!(
                        subexpr,
                        "You can't put parentheses in deflayer directly, because they are special characters for delimiting lists.\n\
                         To get `(` and `)` in US layout, you should use `S-9` and `S-0` respectively.\n\
                         For more context, see: https://github.com/jtroo/kanata/issues/459"
                    )
                }
                if list.len() == 1
                    && list
                        .first()
                        .is_some_and(|s| s.atom(None).is_some_and(|atom| atom == "\\"))
                {
                    bail_expr!(
                        subexpr,
                        "Escaping shifted characters with `\\` is currently not supported in kanata.\n\
                         To get `(` and `)` in US layout, you should use `S-9` and `S-0` respectively.\n\
                         For more context, see: https://github.com/jtroo/kanata/issues/163"
                    )
                }
            }
        }
        if do_element_count_check {
            let num_actions = expr.t.len() - 2;
            if num_actions != expected_len {
                bail_span!(
                    expr,
                    "Layer {} has {} item(s), but requires {} to match defsrc",
                    layer_name,
                    num_actions,
                    expected_len
                )
            }
        }
        layer_indexes.insert(layer_name, i);
    }

    Ok(layer_indexes)
}

#[derive(Debug, Clone)]
enum LayerExprs {
    DefsrcMapping(Vec<SExpr>),
    CustomMapping(Vec<SExpr>),
}

#[derive(Debug, Clone)]
enum SpannedLayerExprs {
    DefsrcMapping(Spanned<Vec<SExpr>>),
    CustomMapping(Spanned<Vec<SExpr>>),
}

#[derive(Debug)]
pub struct ParserState {
    layer_exprs: Vec<LayerExprs>,
    aliases: Aliases,
    layer_idxs: LayerIndexes,
    mapping_order: Vec<usize>,
    virtual_keys: HashMap<String, (usize, &'static KanataAction)>,
    chord_groups: HashMap<String, ChordGroup>,
    defsrc_layer: [KanataAction; KEYS_IN_ROW],
    vars: HashMap<String, SExpr>,
    is_cmd_enabled: bool,
    delegate_to_first_layer: bool,
    default_sequence_timeout: u16,
    default_sequence_input_mode: SequenceInputMode,
    block_unmapped_keys: bool,
    switch_max_key_timing: Cell<u16>,
<<<<<<< HEAD
    pub lsp_hint_inactive_code: Vec<LspHintInactiveCode>,
=======
    trans_forbidden_reason: Option<&'static str>,
>>>>>>> adf91454
    a: Arc<Allocations>,
}

impl ParserState {
    fn vars(&self) -> Option<&HashMap<String, SExpr>> {
        Some(&self.vars)
    }
}

impl Default for ParserState {
    fn default() -> Self {
        let default_cfg = CfgOptions::default();
        Self {
            layer_exprs: Default::default(),
            aliases: Default::default(),
            layer_idxs: Default::default(),
            mapping_order: Default::default(),
            defsrc_layer: [KanataAction::NoOp; KEYS_IN_ROW],
            virtual_keys: Default::default(),
            chord_groups: Default::default(),
            vars: Default::default(),
            is_cmd_enabled: default_cfg.enable_cmd,
            delegate_to_first_layer: default_cfg.delegate_to_first_layer,
            default_sequence_timeout: default_cfg.sequence_timeout,
            default_sequence_input_mode: default_cfg.sequence_input_mode,
            block_unmapped_keys: default_cfg.block_unmapped_keys,
            switch_max_key_timing: Cell::new(0),
<<<<<<< HEAD
            lsp_hint_inactive_code: Default::default(),
=======
            trans_forbidden_reason: None,
>>>>>>> adf91454
            a: unsafe { Allocations::new() },
        }
    }
}

#[derive(Debug, Clone)]
struct ChordGroup {
    id: u16,
    name: String,
    keys: Vec<String>,
    coords: Vec<((u8, u16), ChordKeys)>,
    chords: HashMap<u128, SExpr>,
    timeout: u16,
}

fn parse_vars(exprs: &[&Vec<SExpr>], s: &mut ParserState) -> Result<()> {
    for expr in exprs {
        let mut subexprs = check_first_expr(expr.iter(), "defvar")?;
        // Read k-v pairs from the configuration
        while let Some(var_name_expr) = subexprs.next() {
            let var_name = match var_name_expr {
                SExpr::Atom(a) => &a.t,
                _ => bail_expr!(var_name_expr, "variable name must not be a list"),
            };
            let var_expr = match subexprs.next() {
                Some(v) => match v {
                    SExpr::Atom(_) => v.clone(),
                    SExpr::List(l) => parse_list_var(l, &s.vars),
                },
                None => bail_expr!(var_name_expr, "variable name must have a subsequent value"),
            };
            if s.vars.insert(var_name.into(), var_expr).is_some() {
                bail_expr!(var_name_expr, "duplicate variable name: {}", var_name);
            }
        }
    }
    Ok(())
}

fn parse_list_var(expr: &Spanned<Vec<SExpr>>, vars: &HashMap<String, SExpr>) -> SExpr {
    let ret = match expr.t.first() {
        Some(SExpr::Atom(a)) => match a.t.as_str() {
            "concat" => {
                let mut concat_str = String::new();
                let visitees = &expr.t[1..];
                push_all_atoms(visitees, vars, &mut concat_str);
                SExpr::Atom(Spanned {
                    span: expr.span.clone(),
                    t: concat_str,
                })
            }
            _ => SExpr::List(expr.clone()),
        },
        _ => SExpr::List(expr.clone()),
    };
    ret
}

fn push_all_atoms(exprs: &[SExpr], vars: &HashMap<String, SExpr>, pusheen: &mut String) {
    for expr in exprs {
        if let Some(a) = expr.atom(Some(vars)) {
            pusheen.push_str(a.trim_matches('"'));
        } else if let Some(l) = expr.list(Some(vars)) {
            push_all_atoms(l, vars, pusheen);
        }
    }
}

/// Parse alias->action mappings from multiple exprs starting with defalias.
/// Mutates the input `s` by storing aliases inside.
<<<<<<< HEAD
fn parse_aliases(
    exprs: &[&Spanned<Vec<SExpr>>],
    s: &mut ParsedState,
    env_vars: &EnvVars,
) -> Result<()> {
=======
fn parse_aliases(exprs: &[&Vec<SExpr>], s: &mut ParserState, env_vars: &EnvVars) -> Result<()> {
>>>>>>> adf91454
    for expr in exprs {
        handle_standard_defalias(&expr.t, s)?;
        handle_envcond_defalias(expr, s, env_vars)?;
    }
    Ok(())
}

fn handle_standard_defalias(expr: &[SExpr], s: &mut ParserState) -> Result<()> {
    let subexprs = match check_first_expr(expr.iter(), "defalias") {
        Ok(s) => s,
        Err(_) => return Ok(()),
    };
    read_alias_name_action_pairs(subexprs, s)
}

<<<<<<< HEAD
fn handle_envcond_defalias(
    exprs: &Spanned<Vec<SExpr>>,
    s: &mut ParsedState,
    env_vars: &EnvVars,
) -> Result<()> {
    let mut subexprs = match check_first_expr(exprs.t.iter(), "defaliasenvcond") {
=======
fn handle_envcond_defalias(expr: &[SExpr], s: &mut ParserState, env_vars: &EnvVars) -> Result<()> {
    let mut subexprs = match check_first_expr(expr.iter(), "defaliasenvcond") {
>>>>>>> adf91454
        Ok(exprs) => exprs,
        Err(_) => return Ok(()),
    };

    let conderr = "defaliasenvcond must have a list with 2 strings as the first parameter:\n\
            (<env var name> <env var value>)";

    // Check that there is a list containing the environment variable name and value that
    // determines if this defalias entry should be used. If there is no match, return early.
    match subexprs.next() {
        Some(expr) => {
            let envcond = expr.list(s.vars()).ok_or_else(|| {
                anyhow_expr!(expr, "Found a string, but expected a list.\n{conderr}")
            })?;
            if envcond.len() != 2 {
                bail_expr!(expr, "List has the incorrect number of items.\n{conderr}");
            }
            let env_var_name = envcond[0].atom(s.vars()).ok_or_else(|| {
                anyhow_expr!(
                    expr,
                    "Environment variable name must be a string, not a list.\n{conderr}"
                )
            })?;
            let env_var_value = envcond[1].atom(s.vars()).ok_or_else(|| {
                anyhow_expr!(
                    expr,
                    "Environment variable value must be a string, not a list.\n{conderr}"
                )
            })?;
            match env_vars {
                Ok(vars) => {
                    let values_of_matching_vars: Vec<_> = vars
                        .iter()
                        .filter_map(|(k, v)| if k == env_var_name { Some(v) } else { None })
                        .collect();
                    if values_of_matching_vars.is_empty() {
                        let msg = format!("Env var '{env_var_name}' is not set");
                        s.lsp_hint_inactive_code.push(LspHintInactiveCode {
                            span: exprs.span.clone(),
                            reason: msg.clone(),
                        });
                        log::info!("{msg}, skipping associated aliases");
                        return Ok(());
                    } else if !values_of_matching_vars.iter().any(|&v| v == env_var_value) {
                        let msg =
                            format!("Env var '{env_var_name}' is set, but value doesn't match");
                        s.lsp_hint_inactive_code.push(LspHintInactiveCode {
                            span: exprs.span.clone(),
                            reason: msg.clone(),
                        });
                        log::info!("{msg}, skipping associated aliases");
                        return Ok(());
                    }
                }
                Err(err) => {
                    bail_expr!(expr, "{err}");
                }
            }
            log::info!("Found env var ({env_var_name} {env_var_value}), using associated aliases");
        }
        None => bail_expr!(&exprs.t[0], "Missing a list item.\n{conderr}"),
    };
    read_alias_name_action_pairs(subexprs, s)
}

fn read_alias_name_action_pairs<'a>(
    mut exprs: impl Iterator<Item = &'a SExpr>,
    s: &mut ParserState,
) -> Result<()> {
    // Read k-v pairs from the configuration
    while let Some(alias_expr) = exprs.next() {
        let alias = match alias_expr {
            SExpr::Atom(a) => &a.t,
            _ => bail_expr!(
                alias_expr,
                "Alias names cannot be lists. Invalid alias: {:?}",
                alias_expr
            ),
        };
        let action = match exprs.next() {
            Some(v) => v,
            None => bail_expr!(alias_expr, "Found alias without an action - add an action"),
        };
        let action = parse_action(action, s)?;
        if s.aliases.insert(alias.into(), action).is_some() {
            bail_expr!(alias_expr, "Duplicate alias: {}", alias);
        }
    }
    Ok(())
}

/// Parse a `kanata_keyberon::action::Action` from a `SExpr`.
fn parse_action(expr: &SExpr, s: &ParserState) -> Result<&'static KanataAction> {
    expr.atom(s.vars())
        .map(|a| parse_action_atom(&Spanned::new(a.into(), expr.span()), s))
        .unwrap_or_else(|| {
            expr.list(s.vars())
                .map(|l| parse_action_list(l, s))
                .expect("must be atom or list")
        })
        .map_err(|mut e| {
            if e.span.is_none() {
                e.span = Some(expr.span())
            };
            e
        })
}

/// Returns a single custom action in the proper wrapped type.
fn custom(ca: CustomAction, a: &Allocations) -> Result<&'static KanataAction> {
    Ok(a.sref(Action::Custom(a.sref(a.sref_slice(ca)))))
}

/// Parse a `kanata_keyberon::action::Action` from a string.
fn parse_action_atom(ac_span: &Spanned<String>, s: &ParserState) -> Result<&'static KanataAction> {
    let ac = &*ac_span.t;
    if is_list_action(ac) {
        bail_span!(
            ac_span,
            "This is a list action and must be in parentheses: ({ac} ...)"
        );
    }
    match ac {
        "_" | "‗" | "≝" => {
            if let Some(trans_forbidden_reason) = s.trans_forbidden_reason {
                bail_span!(ac_span, "{trans_forbidden_reason}");
            } else {
                return Ok(s.a.sref(Action::Trans));
            }
        }
        "XX" | "✗" | "∅" | "•" => return Ok(s.a.sref(Action::NoOp)),
        "lrld" => return custom(CustomAction::LiveReload, &s.a),
        "lrld-next" | "lrnx" => return custom(CustomAction::LiveReloadNext, &s.a),
        "lrld-prev" | "lrpv" => return custom(CustomAction::LiveReloadPrev, &s.a),
        "sldr" => {
            return custom(
                CustomAction::SequenceLeader(
                    s.default_sequence_timeout,
                    s.default_sequence_input_mode,
                ),
                &s.a,
            )
        }
        "scnl" => return custom(CustomAction::SequenceCancel, &s.a),
        "mlft" | "mouseleft" => return custom(CustomAction::Mouse(Btn::Left), &s.a),
        "mrgt" | "mouseright" => return custom(CustomAction::Mouse(Btn::Right), &s.a),
        "mmid" | "mousemid" => return custom(CustomAction::Mouse(Btn::Mid), &s.a),
        "mfwd" | "mouseforward" => return custom(CustomAction::Mouse(Btn::Forward), &s.a),
        "mbck" | "mousebackward" => return custom(CustomAction::Mouse(Btn::Backward), &s.a),
        "mltp" | "mousetapleft" => return custom(CustomAction::MouseTap(Btn::Left), &s.a),
        "mrtp" | "mousetapright" => return custom(CustomAction::MouseTap(Btn::Right), &s.a),
        "mmtp" | "mousetapmid" => return custom(CustomAction::MouseTap(Btn::Mid), &s.a),
        "mftp" | "mousetapforward" => return custom(CustomAction::MouseTap(Btn::Forward), &s.a),
        "mbtp" | "mousetapbackward" => return custom(CustomAction::MouseTap(Btn::Backward), &s.a),
        "mwu" | "mousewheelup" => {
            return custom(
                CustomAction::MWheelNotch {
                    direction: MWheelDirection::Up,
                },
                &s.a,
            )
        }
        "mwd" | "mousewheeldown" => {
            return custom(
                CustomAction::MWheelNotch {
                    direction: MWheelDirection::Down,
                },
                &s.a,
            )
        }
        "mwl" | "mousewheelleft" => {
            return custom(
                CustomAction::MWheelNotch {
                    direction: MWheelDirection::Left,
                },
                &s.a,
            )
        }
        "mwr" | "mousewheelright" => {
            return custom(
                CustomAction::MWheelNotch {
                    direction: MWheelDirection::Right,
                },
                &s.a,
            )
        }
        "rpt" | "repeat" | "rpt-key" => return custom(CustomAction::Repeat, &s.a),
        "rpt-any" => return Ok(s.a.sref(Action::Repeat)),
        "dynamic-macro-record-stop" => {
            return custom(CustomAction::DynamicMacroRecordStop(0), &s.a)
        }
        _ => {}
    };
    if let Some(oscode) = str_to_oscode(ac) {
        return Ok(s.a.sref(k(oscode.into())));
    }
    if let Some(alias) = ac.strip_prefix('@') {
        return match s.aliases.get(alias) {
            Some(ac) => Ok(*ac),
            None => bail!(
                "Referenced unknown alias {}. Note that order of declarations matter.",
                alias
            ),
        };
    }
    if let Some(unisym) = ac.strip_prefix('🔣') {
        // TODO: when unicode accepts multiple chars, change this to feed the whole string, not just the first char
        return custom(
            CustomAction::Unicode(unisym.chars().next().expect("1 char")),
            &s.a,
        );
    }
    // Parse a sequence like `C-S-v` or `C-A-del`
    let (mut keys, unparsed_str) = parse_mod_prefix(ac)?;
    keys.push(
        str_to_oscode(unparsed_str)
            .ok_or_else(|| {
                // check aliases
                if s.aliases.contains_key(ac) {
                    anyhow!("Unknown key/action: {ac}. If you meant to use an alias, prefix it with '@' symbol: @{ac}")
                } else if s.vars.contains_key(ac) {
                    anyhow!("Unknown key/action: {ac}. If you meant to use a variable, prefix it with '$' symbol: ${ac}")
                } else {
                    anyhow!("Unknown key/action: {ac}")
                }
            })?
            .into(),
    );
    Ok(s.a.sref(Action::MultipleKeyCodes(s.a.sref(s.a.sref_vec(keys)))))
}

/// Parse a `kanata_keyberon::action::Action` from a `SExpr::List`.
fn parse_action_list(ac: &[SExpr], s: &ParserState) -> Result<&'static KanataAction> {
    if ac.is_empty() {
        return Ok(s.a.sref(Action::NoOp));
    }
    let ac_type = match &ac[0] {
        SExpr::Atom(a) => &a.t,
        _ => bail!("All list actions must start with string and not a list"),
    };
    if !is_list_action(ac_type) {
        bail_expr!(&ac[0], "Unknown action type: {ac_type}");
    }
    match ac_type.as_str() {
        LAYER_SWITCH => parse_layer_base(&ac[1..], s),
        LAYER_TOGGLE | LAYER_WHILE_HELD => parse_layer_toggle(&ac[1..], s),
        TAP_HOLD => parse_tap_hold(&ac[1..], s, HoldTapConfig::Default),
        TAP_HOLD_PRESS => parse_tap_hold(&ac[1..], s, HoldTapConfig::HoldOnOtherKeyPress),
        TAP_HOLD_RELEASE => parse_tap_hold(&ac[1..], s, HoldTapConfig::PermissiveHold),
        TAP_HOLD_PRESS_TIMEOUT => {
            parse_tap_hold_timeout(&ac[1..], s, HoldTapConfig::HoldOnOtherKeyPress)
        }
        TAP_HOLD_RELEASE_TIMEOUT => {
            parse_tap_hold_timeout(&ac[1..], s, HoldTapConfig::PermissiveHold)
        }
        TAP_HOLD_RELEASE_KEYS => {
            parse_tap_hold_keys(&ac[1..], s, "release", custom_tap_hold_release)
        }
        TAP_HOLD_EXCEPT_KEYS => parse_tap_hold_keys(&ac[1..], s, "except", custom_tap_hold_except),
        MULTI => parse_multi(&ac[1..], s),
        MACRO => parse_macro(&ac[1..], s, RepeatMacro::No),
        MACRO_REPEAT => parse_macro(&ac[1..], s, RepeatMacro::Yes),
        MACRO_RELEASE_CANCEL => parse_macro_release_cancel(&ac[1..], s, RepeatMacro::No),
        MACRO_REPEAT_RELEASE_CANCEL => parse_macro_release_cancel(&ac[1..], s, RepeatMacro::Yes),
        UNICODE => parse_unicode(&ac[1..], s),
        SYM => parse_unicode(&ac[1..], s),
        ONE_SHOT | ONE_SHOT_PRESS => parse_one_shot(&ac[1..], s, OneShotEndConfig::EndOnFirstPress),
        ONE_SHOT_RELEASE => parse_one_shot(&ac[1..], s, OneShotEndConfig::EndOnFirstRelease),
        ONE_SHOT_PRESS_PCANCEL => {
            parse_one_shot(&ac[1..], s, OneShotEndConfig::EndOnFirstPressOrRepress)
        }
        ONE_SHOT_RELEASE_PCANCEL => {
            parse_one_shot(&ac[1..], s, OneShotEndConfig::EndOnFirstReleaseOrRepress)
        }
        TAP_DANCE => parse_tap_dance(&ac[1..], s, TapDanceConfig::Lazy),
        TAP_DANCE_EAGER => parse_tap_dance(&ac[1..], s, TapDanceConfig::Eager),
        CHORD => parse_chord(&ac[1..], s),
        RELEASE_KEY => parse_release_key(&ac[1..], s),
        RELEASE_LAYER => parse_release_layer(&ac[1..], s),
        ON_PRESS_FAKEKEY => parse_on_press_fake_key_op(&ac[1..], s),
        ON_RELEASE_FAKEKEY => parse_on_release_fake_key_op(&ac[1..], s),
        ON_PRESS_FAKEKEY_DELAY => parse_fake_key_delay(&ac[1..], s),
        ON_RELEASE_FAKEKEY_DELAY => parse_on_release_fake_key_delay(&ac[1..], s),
        ON_IDLE_FAKEKEY => parse_on_idle_fakekey(&ac[1..], s),
        ON_PRESS => parse_on_press(&ac[1..], s),
        ON_RELEASE => parse_on_release(&ac[1..], s),
        ON_IDLE => parse_on_idle(&ac[1..], s),
        MWHEEL_UP => parse_mwheel(&ac[1..], MWheelDirection::Up, s),
        MWHEEL_DOWN => parse_mwheel(&ac[1..], MWheelDirection::Down, s),
        MWHEEL_LEFT => parse_mwheel(&ac[1..], MWheelDirection::Left, s),
        MWHEEL_RIGHT => parse_mwheel(&ac[1..], MWheelDirection::Right, s),
        MOVEMOUSE_UP => parse_move_mouse(&ac[1..], MoveDirection::Up, s),
        MOVEMOUSE_DOWN => parse_move_mouse(&ac[1..], MoveDirection::Down, s),
        MOVEMOUSE_LEFT => parse_move_mouse(&ac[1..], MoveDirection::Left, s),
        MOVEMOUSE_RIGHT => parse_move_mouse(&ac[1..], MoveDirection::Right, s),
        MOVEMOUSE_ACCEL_UP => parse_move_mouse_accel(&ac[1..], MoveDirection::Up, s),
        MOVEMOUSE_ACCEL_DOWN => parse_move_mouse_accel(&ac[1..], MoveDirection::Down, s),
        MOVEMOUSE_ACCEL_LEFT => parse_move_mouse_accel(&ac[1..], MoveDirection::Left, s),
        MOVEMOUSE_ACCEL_RIGHT => parse_move_mouse_accel(&ac[1..], MoveDirection::Right, s),
        MOVEMOUSE_SPEED => parse_move_mouse_speed(&ac[1..], s),
        SETMOUSE => parse_set_mouse(&ac[1..], s),
        DYNAMIC_MACRO_RECORD => parse_dynamic_macro_record(&ac[1..], s),
        DYNAMIC_MACRO_PLAY => parse_dynamic_macro_play(&ac[1..], s),
        ARBITRARY_CODE => parse_arbitrary_code(&ac[1..], s),
        CMD => parse_cmd(&ac[1..], s, CmdType::Standard),
        CMD_OUTPUT_KEYS => parse_cmd(&ac[1..], s, CmdType::OutputKeys),
        PUSH_MESSAGE => parse_push_message(&ac[1..], s),
        FORK => parse_fork(&ac[1..], s),
        CAPS_WORD => parse_caps_word(&ac[1..], s),
        CAPS_WORD_CUSTOM => parse_caps_word_custom(&ac[1..], s),
        DYNAMIC_MACRO_RECORD_STOP_TRUNCATE => parse_macro_record_stop_truncate(&ac[1..], s),
        SWITCH => parse_switch(&ac[1..], s),
        SEQUENCE => parse_sequence_start(&ac[1..], s),
        UNMOD => parse_unmod(UNMOD, &ac[1..], s),
        UNSHIFT => parse_unmod(UNSHIFT, &ac[1..], s),
        LIVE_RELOAD_NUM => parse_live_reload_num(&ac[1..], s),
        LIVE_RELOAD_FILE => parse_live_reload_file(&ac[1..], s),
        _ => unreachable!(),
    }
}

fn parse_layer_base(ac_params: &[SExpr], s: &ParserState) -> Result<&'static KanataAction> {
    Ok(s.a.sref(Action::DefaultLayer(
        layer_idx(ac_params, &s.layer_idxs)? * 2,
    )))
}

fn parse_layer_toggle(ac_params: &[SExpr], s: &ParserState) -> Result<&'static KanataAction> {
    Ok(s.a.sref(Action::Layer(layer_idx(ac_params, &s.layer_idxs)? * 2 + 1)))
}

fn layer_idx(ac_params: &[SExpr], layers: &LayerIndexes) -> Result<usize> {
    if ac_params.len() != 1 {
        bail!(
            "Layer actions expect one item: the layer name, found {} items",
            ac_params.len()
        )
    }
    let layer_name = match &ac_params[0] {
        SExpr::Atom(ln) => &ln.t,
        _ => bail_expr!(&ac_params[0], "layer name should be a string not a list",),
    };
    match layers.get(layer_name) {
        Some(i) => Ok(*i),
        None => err_expr!(
            &ac_params[0],
            "layer name is not declared in any deflayer: {layer_name}"
        ),
    }
}

fn parse_tap_hold(
    ac_params: &[SExpr],
    s: &ParserState,
    config: HoldTapConfig<'static>,
) -> Result<&'static KanataAction> {
    if ac_params.len() != 4 {
        bail!(
            r"tap-hold expects 4 items after it, got {}.
Params in order:
<tap-timeout> <hold-timeout> <tap-action> <hold-action>",
            ac_params.len(),
        )
    }
    let tap_timeout = parse_u16(&ac_params[0], s, "tap timeout")?;
    let hold_timeout = parse_non_zero_u16(&ac_params[1], s, "hold timeout")?;
    let tap_action = parse_action(&ac_params[2], s)?;
    let hold_action = parse_action(&ac_params[3], s)?;
    if matches!(tap_action, Action::HoldTap { .. }) {
        bail!("tap-hold does not work in the tap-action of tap-hold")
    }
    Ok(s.a.sref(Action::HoldTap(s.a.sref(HoldTapAction {
        config,
        tap_hold_interval: tap_timeout,
        timeout: hold_timeout,
        tap: *tap_action,
        hold: *hold_action,
        timeout_action: *hold_action,
    }))))
}

fn parse_tap_hold_timeout(
    ac_params: &[SExpr],
    s: &ParserState,
    config: HoldTapConfig<'static>,
) -> Result<&'static KanataAction> {
    if ac_params.len() != 5 {
        bail!(
            r"tap-hold-(press|release)-timeout expects 5 items after it, got {}.
Params in order:
<tap-timeout> <hold-timeout> <tap-action> <hold-action> <timeout-action>",
            ac_params.len(),
        )
    }
    let tap_timeout = parse_u16(&ac_params[0], s, "tap timeout")?;
    let hold_timeout = parse_non_zero_u16(&ac_params[1], s, "hold timeout")?;
    let tap_action = parse_action(&ac_params[2], s)?;
    let hold_action = parse_action(&ac_params[3], s)?;
    let timeout_action = parse_action(&ac_params[4], s)?;
    if matches!(tap_action, Action::HoldTap { .. }) {
        bail!("tap-hold does not work in the tap-action of tap-hold")
    }
    Ok(s.a.sref(Action::HoldTap(s.a.sref(HoldTapAction {
        config,
        tap_hold_interval: tap_timeout,
        timeout: hold_timeout,
        tap: *tap_action,
        hold: *hold_action,
        timeout_action: *timeout_action,
    }))))
}

fn parse_tap_hold_keys(
    ac_params: &[SExpr],
    s: &ParserState,
    custom_name: &str,
    custom_func: TapHoldCustomFunc,
) -> Result<&'static KanataAction> {
    if ac_params.len() != 5 {
        bail!(
            r"tap-hold-{}-keys expects 5 items after it, got {}.
Params in order:
<tap-timeout> <hold-timeout> <tap-action> <hold-action> <tap-trigger-keys>",
            custom_name,
            ac_params.len(),
        )
    }
    let tap_timeout = parse_u16(&ac_params[0], s, "tap timeout")?;
    let hold_timeout = parse_non_zero_u16(&ac_params[1], s, "hold timeout")?;
    let tap_action = parse_action(&ac_params[2], s)?;
    let hold_action = parse_action(&ac_params[3], s)?;
    let tap_trigger_keys = parse_key_list(&ac_params[4], s, "tap-trigger-keys")?;
    if matches!(tap_action, Action::HoldTap { .. }) {
        bail!("tap-hold does not work in the tap-action of tap-hold")
    }
    Ok(s.a.sref(Action::HoldTap(s.a.sref(HoldTapAction {
        config: HoldTapConfig::Custom(custom_func(&tap_trigger_keys, &s.a)),
        tap_hold_interval: tap_timeout,
        timeout: hold_timeout,
        tap: *tap_action,
        hold: *hold_action,
        timeout_action: *hold_action,
    }))))
}

fn parse_u8_with_range(expr: &SExpr, s: &ParserState, label: &str, min: u8, max: u8) -> Result<u8> {
    expr.atom(s.vars())
        .map(str::parse::<u8>)
        .and_then(|u| u.ok())
        .and_then(|u| {
            assert!(min <= max);
            if u >= min && u <= max {
                Some(u)
            } else {
                None
            }
        })
        .ok_or_else(|| anyhow_expr!(expr, "{label} must be {min}-{max}"))
}

fn parse_u16(expr: &SExpr, s: &ParserState, label: &str) -> Result<u16> {
    expr.atom(s.vars())
        .map(str::parse::<u16>)
        .and_then(|u| u.ok())
        .ok_or_else(|| anyhow_expr!(expr, "{label} must be 0-65535"))
}

fn parse_non_zero_u16(expr: &SExpr, s: &ParserState, label: &str) -> Result<u16> {
    expr.atom(s.vars())
        .map(str::parse::<u16>)
        .and_then(|u| match u {
            Ok(u @ 1..) => Some(u),
            _ => None,
        })
        .ok_or_else(|| anyhow_expr!(expr, "{label} must be 1-65535"))
}

fn parse_key_list(expr: &SExpr, s: &ParserState, label: &str) -> Result<Vec<OsCode>> {
    expr.list(s.vars())
        .map(|keys| {
            keys.iter().try_fold(vec![], |mut keys, key| {
                key.atom(s.vars())
                    .map(|a| -> Result<()> {
                        keys.push(str_to_oscode(a).ok_or_else(|| {
                            anyhow_expr!(key, "string of a known key is expected")
                        })?);
                        Ok(())
                    })
                    .ok_or_else(|| {
                        anyhow_expr!(key, "string of a known key is expected, found list instead")
                    })??;
                Ok(keys)
            })
        })
        .ok_or_else(|| anyhow_expr!(expr, "{label} must be a list of keys"))?
}

fn parse_multi(ac_params: &[SExpr], s: &ParserState) -> Result<&'static KanataAction> {
    if ac_params.is_empty() {
        bail!("multi expects at least one item after it")
    }
    let mut actions = Vec::new();
    let mut custom_actions: Vec<&'static CustomAction> = Vec::new();
    for expr in ac_params {
        let ac = parse_action(expr, s)?;
        match ac {
            Action::Custom(acs) => {
                for ac in acs.iter() {
                    custom_actions.push(ac);
                }
            }
            // Flatten multi actions
            Action::MultipleActions(acs) => {
                for ac in acs.iter() {
                    match ac {
                        Action::Custom(acs) => {
                            for ac in acs.iter() {
                                custom_actions.push(ac);
                            }
                        }
                        _ => actions.push(*ac),
                    }
                }
            }
            _ => actions.push(*ac),
        }
    }

    if !custom_actions.is_empty() {
        actions.push(Action::Custom(s.a.sref(s.a.sref_vec(custom_actions))));
    }

    if actions
        .iter()
        .filter(|ac| {
            matches!(
                ac,
                Action::TapDance(TapDance {
                    config: TapDanceConfig::Lazy,
                    ..
                }) | Action::HoldTap { .. }
                    | Action::Chords { .. }
            )
        })
        .count()
        > 1
    {
        bail!("Cannot combine multiple tap-hold/tap-dance/chord");
    }

    Ok(s.a.sref(Action::MultipleActions(s.a.sref(s.a.sref_vec(actions)))))
}

const MACRO_ERR: &str = "Action macro only accepts delays, keys, chords, chorded sub-macros, and a subset of special actions.\nThe macro section of the documentation describes this in more detail:\nhttps://github.com/jtroo/kanata/blob/main/docs/config.adoc#macro";
enum RepeatMacro {
    Yes,
    No,
}

fn parse_macro(
    ac_params: &[SExpr],
    s: &ParserState,
    repeat: RepeatMacro,
) -> Result<&'static KanataAction> {
    if ac_params.is_empty() {
        bail!("macro expects at least one item after it")
    }
    let mut all_events = Vec::with_capacity(256);
    let mut params_remainder = ac_params;
    while !params_remainder.is_empty() {
        let mut events;
        (events, params_remainder) = parse_macro_item(params_remainder, s)?;
        all_events.append(&mut events);
    }
    all_events.push(SequenceEvent::Complete);
    all_events.shrink_to_fit();
    match repeat {
        RepeatMacro::No => Ok(s.a.sref(Action::Sequence {
            events: s.a.sref(s.a.sref(s.a.sref_vec(all_events))),
        })),
        RepeatMacro::Yes => Ok(s.a.sref(Action::RepeatableSequence {
            events: s.a.sref(s.a.sref(s.a.sref_vec(all_events))),
        })),
    }
}

fn parse_macro_release_cancel(
    ac_params: &[SExpr],
    s: &ParserState,
    repeat: RepeatMacro,
) -> Result<&'static KanataAction> {
    let macro_action = parse_macro(ac_params, s, repeat)?;
    Ok(s.a.sref(Action::MultipleActions(s.a.sref(s.a.sref_vec(vec![
        *macro_action,
        Action::Custom(s.a.sref(s.a.sref_slice(CustomAction::CancelMacroOnRelease))),
    ])))))
}

#[derive(PartialEq)]
enum MacroNumberParseMode {
    Delay,
    Action,
}

#[allow(clippy::type_complexity)] // return type is not pub
fn parse_macro_item<'a>(
    acs: &'a [SExpr],
    s: &ParserState,
) -> Result<(
    Vec<SequenceEvent<'static, &'static &'static [&'static CustomAction]>>,
    &'a [SExpr],
)> {
    parse_macro_item_impl(acs, s, MacroNumberParseMode::Delay)
}

#[allow(clippy::type_complexity)] // return type is not pub
fn parse_macro_item_impl<'a>(
    acs: &'a [SExpr],
    s: &ParserState,
    num_parse_mode: MacroNumberParseMode,
) -> Result<(
    Vec<SequenceEvent<'static, &'static &'static [&'static CustomAction]>>,
    &'a [SExpr],
)> {
    if num_parse_mode == MacroNumberParseMode::Delay {
        if let Some(a) = acs[0].atom(s.vars()) {
            match parse_non_zero_u16(&acs[0], s, "delay") {
                Ok(duration) => {
                    let duration = u32::from(duration);
                    return Ok((vec![SequenceEvent::Delay { duration }], &acs[1..]));
                }
                Err(e) => {
                    if a.chars().all(|c| c.is_ascii_digit()) {
                        return Err(e);
                    }
                }
            }
        }
    }
    match parse_action(&acs[0], s) {
        Ok(Action::KeyCode(kc)) => {
            // Should note that I tried `SequenceEvent::Tap` initially but it seems to be buggy
            // so I changed the code to use individual press and release. The SequenceEvent
            // code is from a PR that (at the time of this writing) hasn't yet been merged into
            // keyberon master and doesn't have tests written for it yet. This seems to work as
            // expected right now though.
            Ok((
                vec![SequenceEvent::Press(*kc), SequenceEvent::Release(*kc)],
                &acs[1..],
            ))
        }
        Ok(Action::MultipleKeyCodes(kcs)) => {
            // chord - press in order then release in the reverse order
            let mut events = vec![];
            for kc in kcs.iter() {
                events.push(SequenceEvent::Press(*kc));
            }
            for kc in kcs.iter().rev() {
                events.push(SequenceEvent::Release(*kc));
            }
            Ok((events, &acs[1..]))
        }
        Ok(Action::Custom(custom)) => Ok((vec![SequenceEvent::Custom(custom)], &acs[1..])),
        _ => {
            if let Some(submacro) = acs[0].list(s.vars()) {
                // If it's just a list that's not parsable as a usable action, try parsing the
                // content.
                let mut submacro_remainder = submacro;
                let mut all_events = vec![];
                while !submacro_remainder.is_empty() {
                    let mut events;
                    (events, submacro_remainder) = parse_macro_item(submacro_remainder, s)?;
                    all_events.append(&mut events);
                }
                return Ok((all_events, &acs[1..]));
            }

            let (held_mods, unparsed_str) = parse_mods_held_for_submacro(&acs[0], s)?;
            let mut all_events = vec![];

            // First, press all of the modifiers
            for kc in held_mods.iter().copied() {
                all_events.push(SequenceEvent::Press(kc));
            }

            let mut rem_start = 1;
            let maybe_list_var = SExpr::Atom(Spanned::new(unparsed_str.into(), acs[0].span()));
            let submacro = match maybe_list_var.list(s.vars()) {
                Some(l) => l,
                None => {
                    // Ensure that the unparsed text is empty since otherwise it means there is
                    // invalid text there
                    if !unparsed_str.is_empty() {
                        bail_expr!(&acs[0], "{MACRO_ERR}")
                    }
                    // Check for a follow-up list
                    rem_start = 2;
                    if acs.len() < 2 {
                        bail_expr!(&acs[0], "{MACRO_ERR}")
                    }
                    acs[1]
                        .list(s.vars())
                        .ok_or_else(|| anyhow_expr!(&acs[1], "{MACRO_ERR}"))?
                }
            };
            let mut submacro_remainder = submacro;
            let mut events;
            while !submacro_remainder.is_empty() {
                (events, submacro_remainder) = parse_macro_item(submacro_remainder, s)?;
                all_events.append(&mut events);
            }

            // Lastly, release modifiers
            for kc in held_mods.iter().copied() {
                all_events.push(SequenceEvent::Release(kc));
            }

            Ok((all_events, &acs[rem_start..]))
        }
    }
}

/// Parses mod keys like `C-S-`. Returns the `KeyCode`s for the modifiers parsed and the unparsed
/// text after any parsed modifier prefixes.
fn parse_mods_held_for_submacro<'a>(
    held_mods: &'a SExpr,
    s: &'a ParserState,
) -> Result<(Vec<KeyCode>, &'a str)> {
    let mods = held_mods
        .atom(s.vars())
        .ok_or_else(|| anyhow_expr!(held_mods, "{MACRO_ERR}"))?;
    let (mod_keys, unparsed_str) = parse_mod_prefix(mods)?;
    if mod_keys.is_empty() {
        bail_expr!(held_mods, "{MACRO_ERR}");
    }
    Ok((mod_keys, unparsed_str))
}

static KEYMODI: [(&str, KeyCode); 31] = [
    ("S-", KeyCode::LShift),
    ("‹⇧", KeyCode::LShift),
    ("⇧›", KeyCode::RShift),
    ("RS-", KeyCode::RShift),
    ("C-", KeyCode::LCtrl),
    ("‹⎈", KeyCode::LCtrl),
    ("‹⌃", KeyCode::LCtrl),
    ("⎈›", KeyCode::RCtrl),
    ("⌃›", KeyCode::RCtrl),
    ("RC-", KeyCode::RCtrl),
    ("M-", KeyCode::LGui),
    ("‹◆", KeyCode::LGui),
    ("‹⌘", KeyCode::LGui),
    ("‹❖", KeyCode::LGui),
    ("◆›", KeyCode::RGui),
    ("⌘›", KeyCode::RGui),
    ("❖›", KeyCode::RGui),
    ("RM-", KeyCode::RGui),
    ("‹⎇", KeyCode::LAlt),
    ("A-", KeyCode::LAlt),
    ("‹⌥", KeyCode::LAlt),
    ("AG-", KeyCode::RAlt),
    ("RA-", KeyCode::RAlt),
    ("⎇›", KeyCode::RAlt),
    ("⌥›", KeyCode::RAlt),
    ("⎈", KeyCode::LCtrl), // Shorter indicators should be at the end to only get matched after indicators with sides have had a chance
    ("⌥", KeyCode::LAlt),
    ("⎇", KeyCode::LAlt),
    ("◆", KeyCode::LGui),
    ("⌘", KeyCode::LGui),
    ("❖", KeyCode::LGui),
];

/// Parses mod keys like `C-S-`. Returns the `KeyCode`s for the modifiers parsed and the unparsed
/// text after any parsed modifier prefixes.
pub fn parse_mod_prefix(mods: &str) -> Result<(Vec<KeyCode>, &str)> {
    let mut key_stack = Vec::new();
    let mut rem = mods;
    loop {
        let mut found_none = true;
        for (key_s, key_code) in &KEYMODI {
            if let Some(rest) = rem.strip_prefix(key_s) {
                if key_stack.contains(key_code) {
                    bail!("Redundant \"{key_code:?}\" in {mods:?}");
                }
                key_stack.push(*key_code);
                rem = rest;
                found_none = false;
            }
        }
        if found_none {
            break;
        }
    }
    Ok((key_stack, rem))
}

fn parse_unicode(ac_params: &[SExpr], s: &ParserState) -> Result<&'static KanataAction> {
    const ERR_STR: &str = "unicode expects exactly one (not combos looking like one) unicode character as an argument";
    if ac_params.len() != 1 {
        bail!(ERR_STR)
    }
    ac_params[0]
        .atom(s.vars())
        .map(|a| {
            if a.chars().count() != 1 {
                bail_expr!(&ac_params[0], "{ERR_STR}")
            }
            Ok(s.a.sref(Action::Custom(s.a.sref(s.a.sref_slice(
                CustomAction::Unicode(a.chars().next().expect("1 char")),
            )))))
        })
        .ok_or_else(|| anyhow_expr!(&ac_params[0], "{ERR_STR}"))?
}

enum CmdType {
    Standard,
    OutputKeys,
}

fn parse_cmd(
    ac_params: &[SExpr],
    s: &ParserState,
    cmd_type: CmdType,
) -> Result<&'static KanataAction> {
    const ERR_STR: &str = "cmd expects at least one string";
    if !s.is_cmd_enabled {
        bail!("cmd is not enabled, but cmd is in the configuration");
    }
    let mut cmd = vec![];
    collect_strings(ac_params, &mut cmd, s);
    if cmd.is_empty() {
        bail!(ERR_STR);
    }
    Ok(s.a
        .sref(Action::Custom(s.a.sref(s.a.sref_slice(match cmd_type {
            CmdType::Standard => CustomAction::Cmd(cmd),
            CmdType::OutputKeys => CustomAction::CmdOutputKeys(cmd),
        })))))
}

/// Recurse through all levels of list nesting and collect into a flat list of strings.
/// Recursion is DFS, which matches left-to-right reading of the strings as they appear,
/// if everything was on a single line.
fn collect_strings(params: &[SExpr], strings: &mut Vec<String>, s: &ParserState) {
    for param in params {
        if let Some(a) = param.atom(s.vars()) {
            strings.push(a.trim_matches('"').to_owned());
        } else {
            // unwrap: this must be a list, since it's not an atom.
            let l = param.list(s.vars()).unwrap();
            collect_strings(l, strings, s);
        }
    }
}

#[test]
fn test_collect_strings() {
    let params = r#"(gah (squish "squash" (splish splosh) "bah mah") dah)"#;
    let params = sexpr::parse(params, "noexist").unwrap();
    let mut strings = vec![];
    collect_strings(&params[0].t, &mut strings, &ParserState::default());
    assert_eq!(
        &strings,
        &["gah", "squish", "squash", "splish", "splosh", "bah mah", "dah"]
    );
}

fn parse_push_message(ac_params: &[SExpr], s: &ParserState) -> Result<&'static KanataAction> {
    if ac_params.is_empty() {
        bail!(
             "{PUSH_MESSAGE} expects at least one item, an item can be a list or an atom, found 0, none"
        );
    }
    let message = to_simple_expr(ac_params, s);
    custom(CustomAction::PushMessage(message), &s.a)
}

fn to_simple_expr(params: &[SExpr], s: &ParserState) -> Vec<SimpleSExpr> {
    let mut result: Vec<SimpleSExpr> = Vec::new();
    for param in params {
        if let Some(a) = param.atom(s.vars()) {
            result.push(SimpleSExpr::Atom(a.trim_matches('"').to_owned()));
        } else {
            // unwrap: this must be a list, since it's not an atom.
            let sexps = param.list(s.vars()).unwrap();
            let value = to_simple_expr(sexps, s);
            let list = SimpleSExpr::List(value);
            result.push(list);
        }
    }
    result
}

#[derive(Debug, Clone, PartialEq, Eq, Hash)]
pub enum SimpleSExpr {
    Atom(String),
    List(Vec<SimpleSExpr>),
}

fn parse_one_shot(
    ac_params: &[SExpr],
    s: &ParserState,
    end_config: OneShotEndConfig,
) -> Result<&'static KanataAction> {
    const ERR_MSG: &str = "one-shot expects a timeout followed by a key or action";
    if ac_params.len() != 2 {
        bail!(ERR_MSG);
    }

    let timeout = parse_non_zero_u16(&ac_params[0], s, "timeout")?;
    let action = parse_action(&ac_params[1], s)?;
    if !matches!(
        action,
        Action::Layer(..) | Action::KeyCode(..) | Action::MultipleKeyCodes(..)
    ) {
        bail!("one-shot is only allowed to contain layer-while-held, a keycode, or a chord");
    }

    Ok(s.a.sref(Action::OneShot(s.a.sref(OneShot {
        timeout,
        action,
        end_config,
    }))))
}

fn parse_tap_dance(
    ac_params: &[SExpr],
    s: &ParserState,
    config: TapDanceConfig,
) -> Result<&'static KanataAction> {
    const ERR_MSG: &str = "tap-dance expects a timeout (number) followed by a list of actions";
    if ac_params.len() != 2 {
        bail!(ERR_MSG);
    }

    let timeout = parse_non_zero_u16(&ac_params[0], s, "timeout")?;
    let actions = ac_params[1]
        .list(s.vars())
        .map(|tap_dance_actions| -> Result<Vec<&'static KanataAction>> {
            let mut actions = Vec::new();
            for expr in tap_dance_actions {
                let ac = parse_action(expr, s)?;
                actions.push(ac);
            }
            Ok(actions)
        })
        .ok_or_else(|| anyhow_expr!(&ac_params[1], "{ERR_MSG}: expected a list"))??;

    Ok(s.a.sref(Action::TapDance(s.a.sref(TapDance {
        timeout,
        actions: s.a.sref_vec(actions),
        config,
    }))))
}

fn parse_chord(ac_params: &[SExpr], s: &ParserState) -> Result<&'static KanataAction> {
    const ERR_MSG: &str = "Action chord expects a chords group name followed by an identifier";
    if ac_params.len() != 2 {
        bail!(ERR_MSG);
    }

    let name = ac_params[0]
        .atom(s.vars())
        .ok_or_else(|| anyhow_expr!(&ac_params[0], "{ERR_MSG}"))?;
    let group = match s.chord_groups.get(name) {
        Some(t) => t,
        None => bail_expr!(&ac_params[0], "Referenced unknown chord group: {}.", name),
    };
    let chord_key_index = ac_params[1]
        .atom(s.vars())
        .map(|s| match group.keys.iter().position(|e| e == s) {
            Some(i) => Ok(i),
            None => err_expr!(
                &ac_params[1],
                r#"Identifier "{}" is not used in chord group "{}"."#,
                &s,
                name,
            ),
        })
        .ok_or_else(|| anyhow_expr!(&ac_params[0], "{ERR_MSG}"))??;
    let chord_keys: u128 = 1 << chord_key_index;

    // We don't yet know at this point what the entire chords group will look like nor at which
    // coords this action will end up. So instead we store a dummy action which will be properly
    // resolved in `resolve_chord_groups`.
    Ok(s.a.sref(Action::Chords(s.a.sref(ChordsGroup {
        timeout: group.timeout,
        coords: s.a.sref_vec(vec![((0, group.id), chord_keys)]),
        chords: s.a.sref_vec(vec![]),
    }))))
}

fn parse_release_key(ac_params: &[SExpr], s: &ParserState) -> Result<&'static KanataAction> {
    const ERR_MSG: &str = "release-key expects exactly one keycode (e.g. lalt)";
    if ac_params.len() != 1 {
        bail!("{ERR_MSG}: found {} items", ac_params.len());
    }
    let ac = parse_action(&ac_params[0], s)?;
    match ac {
        Action::KeyCode(kc) => {
            Ok(s.a.sref(Action::ReleaseState(ReleasableState::KeyCode(*kc))))
        }
        _ => err_expr!(&ac_params[0], "{}", ERR_MSG),
    }
}

fn parse_release_layer(ac_params: &[SExpr], s: &ParserState) -> Result<&'static KanataAction> {
    Ok(s.a.sref(Action::ReleaseState(ReleasableState::Layer(
        layer_idx(ac_params, &s.layer_idxs)? * 2 + 1,
    ))))
}

fn create_defsrc_layer() -> [KanataAction; KEYS_IN_ROW] {
    let mut layer = [KanataAction::NoOp; KEYS_IN_ROW];

    for (i, ac) in layer.iter_mut().enumerate() {
        *ac = OsCode::from_u16(i as u16)
            .map(|osc| Action::KeyCode(osc.into()))
            .unwrap_or(Action::NoOp);
    }
    layer
}

fn parse_chord_groups(exprs: &[&Spanned<Vec<SExpr>>], s: &mut ParserState) -> Result<()> {
    const MSG: &str = "Incorrect number of elements found in defchords.\nThere should be the group name, followed by timeout, followed by keys-action pairs";
    for expr in exprs {
        let mut subexprs = check_first_expr(expr.t.iter(), "defchords")?;
        let name = subexprs
            .next()
            .and_then(|e| e.atom(s.vars()))
            .ok_or_else(|| anyhow_span!(expr, "{MSG}"))?
            .to_owned();
        let timeout = match subexprs.next() {
            Some(e) => parse_non_zero_u16(e, s, "timeout")?,
            None => bail_span!(expr, "{MSG}"),
        };
        let id = match s.chord_groups.len().try_into() {
            Ok(id) => id,
            Err(_) => bail_span!(expr, "Maximum number of chord groups exceeded."),
        };
        let mut group = ChordGroup {
            id,
            name: name.clone(),
            keys: Vec::new(),
            coords: Vec::new(),
            chords: HashMap::default(),
            timeout,
        };
        // Read k-v pairs from the configuration
        while let Some(keys_expr) = subexprs.next() {
            let action = match subexprs.next() {
                Some(v) => v,
                None => bail_expr!(
                    keys_expr,
                    "Key list found without action - add an action for this chord"
                ),
            };
            let mut keys = keys_expr
                .list(s.vars())
                .map(|keys| {
                    keys.iter().map(|key| {
                        key.atom(s.vars()).ok_or_else(|| {
                            anyhow_expr!(
                                key,
                                "Chord keys cannot be lists. Invalid key name: {:?}",
                                key
                            )
                        })
                    })
                })
                .ok_or_else(|| anyhow_expr!(keys_expr, "Chord must be a list/set of keys"))?;
            let mask: u128 = keys.try_fold(0, |mask, key| {
                let key = key?;
                let index = match group.keys.iter().position(|k| k == key) {
                    Some(i) => i,
                    None => {
                        let i = group.keys.len();
                        if i + 1 > MAX_CHORD_KEYS {
                            bail_expr!(keys_expr, "Maximum number of keys in a chords group ({MAX_CHORD_KEYS}) exceeded - found {}", i + 1);
                        }
                        group.keys.push(key.to_owned());
                        i
                    }
                };
                Ok(mask | (1 << index))
            })?;
            if group.chords.insert(mask, action.clone()).is_some() {
                bail_expr!(keys_expr, "Duplicate chord in group {name}");
            }
        }
        if s.chord_groups.insert(name.to_owned(), group).is_some() {
            bail_span!(expr, "Duplicate chords group: {}", name);
        }
    }
    Ok(())
}

fn resolve_chord_groups(layers: &mut IntermediateLayers, s: &ParserState) -> Result<()> {
    let mut chord_groups = s.chord_groups.values().cloned().collect::<Vec<_>>();
    chord_groups.sort_by_key(|group| group.id);

    for layer in layers.iter() {
        for (i, row) in layer.iter().enumerate() {
            for (j, cell) in row.iter().enumerate() {
                find_chords_coords(&mut chord_groups, (i as u8, j as u16), cell);
            }
        }
    }

    let chord_groups = chord_groups.into_iter().map(|group| {
        // Check that all keys in the chord group have been assigned to some coordinate
        for (key_index, key) in group.keys.iter().enumerate() {
            let key_mask = 1 << key_index;
            if !group.coords.iter().any(|(_, keys)| keys & key_mask != 0) {
                bail!("coord group `{0}` defines unused key `{1}`, did you forget to bind `(chord {0} {1})`?", group.name, key)
            }
        }

        let chords = group.chords.iter().map(|(mask, action)| {
            Ok((*mask, parse_action(action, s)?))
        }).collect::<Result<Vec<_>>>()?;

        Ok(s.a.sref(ChordsGroup {
            coords: s.a.sref_vec(group.coords),
            chords: s.a.sref_vec(chords),
            timeout: group.timeout,
        }))
    }).collect::<Result<Vec<_>>>()?;

    for layer in layers.iter_mut() {
        for row in layer.iter_mut() {
            for cell in row.iter_mut() {
                if let Some(action) = fill_chords(&chord_groups, cell, s) {
                    *cell = action;
                }
            }
        }
    }

    Ok(())
}

fn find_chords_coords(chord_groups: &mut [ChordGroup], coord: (u8, u16), action: &KanataAction) {
    match action {
        Action::Chords(ChordsGroup { coords, .. }) => {
            for ((_, group_id), chord_keys) in coords.iter() {
                let group = &mut chord_groups[*group_id as usize];
                group.coords.push((coord, *chord_keys));
            }
        }
        Action::NoOp
        | Action::Trans
        | Action::Repeat
        | Action::KeyCode(_)
        | Action::MultipleKeyCodes(_)
        | Action::Layer(_)
        | Action::DefaultLayer(_)
        | Action::Sequence { .. }
        | Action::RepeatableSequence { .. }
        | Action::CancelSequences
        | Action::ReleaseState(_)
        | Action::Custom(_) => {}
        Action::HoldTap(HoldTapAction { tap, hold, .. }) => {
            find_chords_coords(chord_groups, coord, tap);
            find_chords_coords(chord_groups, coord, hold);
        }
        Action::OneShot(OneShot { action: ac, .. }) => {
            find_chords_coords(chord_groups, coord, ac);
        }
        Action::MultipleActions(actions) => {
            for ac in actions.iter() {
                find_chords_coords(chord_groups, coord, ac);
            }
        }
        Action::TapDance(TapDance { actions, .. }) => {
            for ac in actions.iter() {
                find_chords_coords(chord_groups, coord, ac);
            }
        }
        Action::Fork(ForkConfig { left, right, .. }) => {
            find_chords_coords(chord_groups, coord, left);
            find_chords_coords(chord_groups, coord, right);
        }
        Action::Switch(Switch { cases }) => {
            for case in cases.iter() {
                find_chords_coords(chord_groups, coord, case.1);
            }
        }
    }
}

fn fill_chords(
    chord_groups: &[&'static ChordsGroup<&&[&CustomAction]>],
    action: &KanataAction,
    s: &ParserState,
) -> Option<KanataAction> {
    match action {
        Action::Chords(ChordsGroup { coords, .. }) => {
            let ((_, group_id), _) = coords
                .iter()
                .next()
                .expect("unresolved chords should have exactly one entry");
            Some(Action::Chords(chord_groups[*group_id as usize]))
        }
        Action::NoOp
        | Action::Trans
        | Action::Repeat
        | Action::KeyCode(_)
        | Action::MultipleKeyCodes(_)
        | Action::Layer(_)
        | Action::DefaultLayer(_)
        | Action::Sequence { .. }
        | Action::RepeatableSequence { .. }
        | Action::CancelSequences
        | Action::ReleaseState(_)
        | Action::Custom(_) => None,
        Action::HoldTap(&hta @ HoldTapAction { tap, hold, .. }) => {
            let new_tap = fill_chords(chord_groups, &tap, s);
            let new_hold = fill_chords(chord_groups, &hold, s);
            if new_tap.is_some() || new_hold.is_some() {
                Some(Action::HoldTap(s.a.sref(HoldTapAction {
                    hold: new_hold.unwrap_or(hold),
                    tap: new_tap.unwrap_or(tap),
                    ..hta
                })))
            } else {
                None
            }
        }
        Action::OneShot(&os @ OneShot { action: ac, .. }) => {
            fill_chords(chord_groups, ac, s).map(|ac| {
                Action::OneShot(s.a.sref(OneShot {
                    action: s.a.sref(ac),
                    ..os
                }))
            })
        }
        Action::MultipleActions(actions) => {
            let new_actions = actions
                .iter()
                .map(|ac| fill_chords(chord_groups, ac, s))
                .collect::<Vec<_>>();
            if new_actions.iter().any(|it| it.is_some()) {
                let new_actions = new_actions
                    .iter()
                    .zip(**actions)
                    .map(|(new_ac, ac)| new_ac.unwrap_or(*ac))
                    .collect::<Vec<_>>();
                Some(Action::MultipleActions(s.a.sref(s.a.sref_vec(new_actions))))
            } else {
                None
            }
        }
        Action::TapDance(&td @ TapDance { actions, .. }) => {
            let new_actions = actions
                .iter()
                .map(|ac| fill_chords(chord_groups, ac, s))
                .collect::<Vec<_>>();
            if new_actions.iter().any(|it| it.is_some()) {
                let new_actions = new_actions
                    .iter()
                    .zip(actions)
                    .map(|(new_ac, ac)| new_ac.map(|v| s.a.sref(v)).unwrap_or(*ac))
                    .collect::<Vec<_>>();
                Some(Action::TapDance(s.a.sref(TapDance {
                    actions: s.a.sref_vec(new_actions),
                    ..td
                })))
            } else {
                None
            }
        }
        Action::Fork(&fcfg @ ForkConfig { left, right, .. }) => {
            let new_left = fill_chords(chord_groups, &left, s);
            let new_right = fill_chords(chord_groups, &right, s);
            if new_left.is_some() || new_right.is_some() {
                Some(Action::Fork(s.a.sref(ForkConfig {
                    left: new_left.unwrap_or(left),
                    right: new_right.unwrap_or(right),
                    ..fcfg
                })))
            } else {
                None
            }
        }
        Action::Switch(Switch { cases }) => {
            let mut new_cases = vec![];
            for case in cases.iter() {
                new_cases.push((
                    case.0,
                    fill_chords(chord_groups, case.1, s)
                        .map(|ac| s.a.sref(ac))
                        .unwrap_or(case.1),
                    case.2,
                ));
            }
            Some(Action::Switch(s.a.sref(Switch {
                cases: s.a.sref_vec(new_cases),
            })))
        }
    }
}

fn parse_fake_keys(exprs: &[&Vec<SExpr>], s: &mut ParserState) -> Result<()> {
    for expr in exprs {
        let mut subexprs = check_first_expr(expr.iter(), "deffakekeys")?;
        // Read k-v pairs from the configuration
        while let Some(key_name_expr) = subexprs.next() {
            let key_name = key_name_expr
                .atom(s.vars())
                .ok_or_else(|| anyhow_expr!(key_name_expr, "Fake key name must not be a list."))?
                .to_owned();
            let action = match subexprs.next() {
                Some(v) => v,
                None => bail_expr!(
                    key_name_expr,
                    "Fake key name has no action - you should add an action."
                ),
            };
            let action = parse_action(action, s)?;
            let idx = s.virtual_keys.len();
            log::trace!("inserting {key_name}->{idx}:{action:?}");
            if s.virtual_keys
                .insert(key_name.clone(), (idx, action))
                .is_some()
            {
                bail_expr!(key_name_expr, "Duplicate fake key: {}", key_name);
            }
        }
    }
    if s.virtual_keys.len() > KEYS_IN_ROW {
        bail!(
            "Maximum number of fake keys is {KEYS_IN_ROW}, found {}",
            s.virtual_keys.len()
        );
    }
    Ok(())
}

fn parse_virtual_keys(exprs: &[&Vec<SExpr>], s: &mut ParserState) -> Result<()> {
    for expr in exprs {
        let mut subexprs = check_first_expr(expr.iter(), "defvirtualkeys")?;
        // Read k-v pairs from the configuration
        while let Some(key_name_expr) = subexprs.next() {
            let key_name = key_name_expr
                .atom(s.vars())
                .ok_or_else(|| anyhow_expr!(key_name_expr, "Virtual key name must not be a list."))?
                .to_owned();
            let action = match subexprs.next() {
                Some(v) => v,
                None => bail_expr!(
                    key_name_expr,
                    "Virtual key name has no action - you must add an action."
                ),
            };
            let action = parse_action(action, s)?;
            let idx = s.virtual_keys.len();
            log::trace!("inserting {key_name}->{idx}:{action:?}");
            if s.virtual_keys
                .insert(key_name.clone(), (idx, action))
                .is_some()
            {
                bail_expr!(key_name_expr, "Duplicate virtual key: {}", key_name);
            }
        }
    }
    if s.virtual_keys.len() > KEYS_IN_ROW {
        bail!(
            "Maximum number of virtual keys is {KEYS_IN_ROW}, found {}",
            s.virtual_keys.len()
        );
    }
    Ok(())
}

fn parse_distance(expr: &SExpr, s: &ParserState, label: &str) -> Result<u16> {
    expr.atom(s.vars())
        .map(str::parse::<u16>)
        .and_then(|d| match d {
            Ok(dist @ 1..=30000) => Some(dist),
            _ => None,
        })
        .ok_or_else(|| anyhow_expr!(expr, "{label} must be 1-30000"))
}

fn parse_mwheel(
    ac_params: &[SExpr],
    direction: MWheelDirection,
    s: &ParserState,
) -> Result<&'static KanataAction> {
    const ERR_MSG: &str = "mwheel expects 2 parameters: <interval (ms)> <distance>";
    if ac_params.len() != 2 {
        bail!("{ERR_MSG}, found {}", ac_params.len());
    }
    let interval = parse_non_zero_u16(&ac_params[0], s, "interval")?;
    let distance = parse_distance(&ac_params[1], s, "distance")?;
    Ok(s.a.sref(Action::Custom(s.a.sref(s.a.sref_slice(
        CustomAction::MWheel {
            direction,
            interval,
            distance,
        },
    )))))
}

fn parse_move_mouse(
    ac_params: &[SExpr],
    direction: MoveDirection,
    s: &ParserState,
) -> Result<&'static KanataAction> {
    const ERR_MSG: &str = "movemouse expects 2 parameters: <interval (ms)> <distance (px)>";
    if ac_params.len() != 2 {
        bail!("{ERR_MSG}, found {}", ac_params.len());
    }
    let interval = parse_non_zero_u16(&ac_params[0], s, "interval")?;
    let distance = parse_distance(&ac_params[1], s, "distance")?;
    Ok(s.a.sref(Action::Custom(s.a.sref(s.a.sref_slice(
        CustomAction::MoveMouse {
            direction,
            interval,
            distance,
        },
    )))))
}

fn parse_move_mouse_accel(
    ac_params: &[SExpr],
    direction: MoveDirection,
    s: &ParserState,
) -> Result<&'static KanataAction> {
    if ac_params.len() != 4 {
        bail!("movemouse-accel expects four parameters, found {}\n<interval (ms)> <acceleration time (ms)> <min_distance> <max_distance>", ac_params.len());
    }
    let interval = parse_non_zero_u16(&ac_params[0], s, "interval")?;
    let accel_time = parse_non_zero_u16(&ac_params[1], s, "acceleration time")?;
    let min_distance = parse_distance(&ac_params[2], s, "min distance")?;
    let max_distance = parse_distance(&ac_params[3], s, "max distance")?;
    if min_distance > max_distance {
        bail!("min distance should be less than max distance")
    }
    Ok(s.a.sref(Action::Custom(s.a.sref(s.a.sref_slice(
        CustomAction::MoveMouseAccel {
            direction,
            interval,
            accel_time,
            min_distance,
            max_distance,
        },
    )))))
}

fn parse_move_mouse_speed(ac_params: &[SExpr], s: &ParserState) -> Result<&'static KanataAction> {
    if ac_params.len() != 1 {
        bail!(
            "movemouse-speed expects one parameter, found {}\n<speed scaling % (1-65535)>",
            ac_params.len()
        );
    }
    let speed = parse_non_zero_u16(&ac_params[0], s, "speed scaling %")?;
    Ok(s.a.sref(Action::Custom(
        s.a.sref(s.a.sref_slice(CustomAction::MoveMouseSpeed { speed })),
    )))
}

fn parse_set_mouse(ac_params: &[SExpr], s: &ParserState) -> Result<&'static KanataAction> {
    if ac_params.len() != 2 {
        bail!(
            "movemouse-accel expects two parameters, found {}: <x> <y>",
            ac_params.len()
        );
    }
    let x = parse_u16(&ac_params[0], s, "x")?;
    let y = parse_u16(&ac_params[1], s, "y")?;
    Ok(s.a.sref(Action::Custom(
        s.a.sref(s.a.sref_slice(CustomAction::SetMouse { x, y })),
    )))
}

fn parse_dynamic_macro_record(
    ac_params: &[SExpr],
    s: &ParserState,
) -> Result<&'static KanataAction> {
    const ERR_MSG: &str = "dynamic-macro-record expects 1 parameter: <macro ID (0-65535)>";
    if ac_params.len() != 1 {
        bail!("{ERR_MSG}, found {}", ac_params.len());
    }
    let key = parse_u16(&ac_params[0], s, "macro ID")?;
    Ok(s.a.sref(Action::Custom(
        s.a.sref(s.a.sref_slice(CustomAction::DynamicMacroRecord(key))),
    )))
}

fn parse_dynamic_macro_play(ac_params: &[SExpr], s: &ParserState) -> Result<&'static KanataAction> {
    const ERR_MSG: &str = "dynamic-macro-play expects 1 parameter: <macro ID (number 0-65535)>";
    if ac_params.len() != 1 {
        bail!("{ERR_MSG}, found {}", ac_params.len());
    }
    let key = parse_u16(&ac_params[0], s, "macro ID")?;
    Ok(s.a.sref(Action::Custom(
        s.a.sref(s.a.sref_slice(CustomAction::DynamicMacroPlay(key))),
    )))
}

fn parse_live_reload_num(ac_params: &[SExpr], s: &ParserState) -> Result<&'static KanataAction> {
    const ERR_MSG: &str = "expects 1 parameter: <config argument position (1-65535)>";
    if ac_params.len() != 1 {
        bail!("{LIVE_RELOAD_NUM} {ERR_MSG}, found {}", ac_params.len());
    }
    let num = parse_non_zero_u16(&ac_params[0], s, "config argument position")?;
    Ok(s.a.sref(Action::Custom(
        // Note: for user-friendliness (hopefully), begin at 1 for parsing.
        // But for use as an index when stored as data, subtract 1 for 0-based indexing.
        s.a.sref(s.a.sref_slice(CustomAction::LiveReloadNum(num - 1))),
    )))
}

fn parse_live_reload_file(ac_params: &[SExpr], s: &ParserState) -> Result<&'static KanataAction> {
    const ERR_MSG: &str = "expects 1 parameter: <config argument (exact path)>";
    if ac_params.len() != 1 {
        bail!("{LIVE_RELOAD_FILE} {ERR_MSG}, found {}", ac_params.len());
    }
    let expr = &ac_params[0];
    let spanned_filepath = match expr {
        SExpr::Atom(filepath) => filepath,
        SExpr::List(_) => {
            bail_expr!(&expr, "Filepath cannot be a list")
        }
    };
    let lrld_file_path = spanned_filepath.t.trim_matches('"');
    Ok(s.a.sref(Action::Custom(s.a.sref(s.a.sref_slice(
        CustomAction::LiveReloadFile(lrld_file_path.to_string()),
    )))))
}

fn parse_layers(
    s: &ParserState,
    mapped_keys: &mut MappedKeys,
    defcfg: &CfgOptions,
) -> Result<IntermediateLayers> {
    // There are two copies/versions of each layer. One is used as the target of "layer-switch" and
    // the other is the target of "layer-while-held".
    let mut layers_cfg = new_layers(s.layer_exprs.len());
    if s.layer_exprs.len() > MAX_LAYERS / 2 {
        bail!("Maximum number of layers ({}) exceeded.", MAX_LAYERS / 2);
    }
    let mut defsrc_layer = s.defsrc_layer;
    for (layer_level, layer) in s.layer_exprs.iter().enumerate() {
        match layer {
            // The skip is done to skip the the `deflayer` and layer name tokens.
            LayerExprs::DefsrcMapping(layer) => {
                // Parse actions in the layer and place them appropriately according
                // to defsrc mapping order.
                for (i, ac) in layer.iter().skip(2).enumerate() {
                    let ac = parse_action(ac, s)?;
                    layers_cfg[layer_level * 2][0][s.mapping_order[i]] = *ac;
                    layers_cfg[layer_level * 2 + 1][0][s.mapping_order[i]] = *ac;
                }
            }
            LayerExprs::CustomMapping(layer) => {
                // Parse actions as input output pairs
                let mut pairs = layer[2..].chunks_exact(2);
                let mut layer_mapped_keys = HashSet::default();
                let mut defsrc_anykey_used = false;
                let mut unmapped_anykey_used = false;
                let mut both_anykey_used = false;
                for triplet in pairs.by_ref() {
                    let input = &triplet[0];
                    let action = &triplet[1];

                    // TODO: remove me some time after April 2024 to reduce code bloat somewhat.
                    const MAPSTRS: &[&str] = &["=", ":", "->", ">>", "maps-to", "→", "🞂"];
                    const MAPSTR_ERR: &str = "Seems you are using a retired configuration style.\n\
                            You should remove all mapping strings from deflayermap;\n\
                            deflayermap now uses pairs instead of triples.";
                    if input.atom(s.vars()).is_some_and(|x| MAPSTRS.contains(&x)) {
                        bail_expr!(input, "{MAPSTR_ERR}");
                    }
                    if action.atom(s.vars()).is_some_and(|x| MAPSTRS.contains(&x)) {
                        bail_expr!(action, "{MAPSTR_ERR}");
                    }

                    let action = parse_action(action, s)?;
                    if input.atom(s.vars()).is_some_and(|x| x == "_") {
                        if defsrc_anykey_used {
                            bail_expr!(input, "must have only one use of _ within a layer")
                        }
                        if both_anykey_used {
                            bail_expr!(input, "must either use _ or ___ within a layer, not both")
                        }
                        for i in 0..s.mapping_order.len() {
                            if layers_cfg[layer_level * 2][0][s.mapping_order[i]] == Action::Trans {
                                layers_cfg[layer_level * 2][0][s.mapping_order[i]] = *action;
                                layers_cfg[layer_level * 2 + 1][0][s.mapping_order[i]] = *action;
                            }
                        }
                        defsrc_anykey_used = true;
                    } else if input.atom(s.vars()).is_some_and(|x| x == "__") {
                        if unmapped_anykey_used {
                            bail_expr!(input, "must have only one use of __ within a layer")
                        }
                        if !defcfg.process_unmapped_keys {
                            bail_expr!(
                                input,
                                "must set process-unmapped-keys to yes to use __ to map unmapped keys"
                            );
                        }
                        if both_anykey_used {
                            bail_expr!(input, "must either use __ or ___ within a layer, not both")
                        }
                        for i in 0..layers_cfg[0][0].len() {
                            if layers_cfg[layer_level * 2][0][i] == Action::Trans
                                && !s.mapping_order.contains(&i)
                            {
                                layers_cfg[layer_level * 2][0][i] = *action;
                                layers_cfg[layer_level * 2 + 1][0][i] = *action;
                            }
                        }
                        unmapped_anykey_used = true;
                    } else if input.atom(s.vars()).is_some_and(|x| x == "___") {
                        if both_anykey_used {
                            bail_expr!(input, "must have only one use of ___ within a layer")
                        }
                        if defsrc_anykey_used {
                            bail_expr!(input, "must either use _ or ___ within a layer, not both")
                        }
                        if unmapped_anykey_used {
                            bail_expr!(input, "must either use __ or ___ within a layer, not both")
                        }
                        if !defcfg.process_unmapped_keys {
                            bail_expr!(
                                input,
                                "must set process-unmapped-keys to yes to use ___ to also map unmapped keys"
                            );
                        }
                        for i in 0..layers_cfg[0][0].len() {
                            if layers_cfg[layer_level * 2][0][i] == Action::Trans {
                                layers_cfg[layer_level * 2][0][i] = *action;
                                layers_cfg[layer_level * 2 + 1][0][i] = *action;
                            }
                        }
                        both_anykey_used = true;
                    } else {
                        let input_key = input
                            .atom(s.vars())
                            .and_then(str_to_oscode)
                            .ok_or_else(|| anyhow_expr!(input, "input must be a key name"))?;
                        mapped_keys.insert(input_key);
                        if !layer_mapped_keys.insert(input_key) {
                            bail_expr!(input, "input key must not be repeated within a layer")
                        }
                        layers_cfg[layer_level * 2][0][usize::from(input_key)] = *action;
                        layers_cfg[layer_level * 2 + 1][0][usize::from(input_key)] = *action;
                    }
                }
                let rem = pairs.remainder();
                match rem.len() {
                    0 => {}
                    1 => {
                        bail_expr!(
                            &rem[0],
                            "an input must be followed by a map string and an action"
                        );
                    }
                    2 => {
                        bail_expr!(&rem[1], "map string must be followed by an action");
                    }
                    _ => unreachable!(),
                }
            }
        }
        for (layer_action, defsrc_action) in
            layers_cfg[layer_level * 2][0].iter_mut().zip(defsrc_layer)
        {
            // Set transparent actions in the "layer-switch" version of the layer according to
            // defsrc action.
            if *layer_action == Action::Trans {
                if s.block_unmapped_keys {
                    *layer_action = Action::NoOp;
                } else {
                    *layer_action = defsrc_action;
                }
            }
        }
        // Set fake keys on the `layer-switch` version of each layer.
        for (y, action) in s.virtual_keys.values() {
            let (x, y) = get_fake_key_coords(*y);
            layers_cfg[layer_level * 2][x as usize][y as usize] = **action;
        }

        // If the user has configured delegation to the first (default) layer for transparent keys,
        // (as opposed to delegation to defsrc), replace the defsrc actions with the actions from
        // the first layer.
        if layer_level == 0 && s.delegate_to_first_layer {
            for (defsrc_ac, default_layer_ac) in defsrc_layer.iter_mut().zip(layers_cfg[0][0]) {
                *defsrc_ac = default_layer_ac;
            }
        }
    }
    Ok(layers_cfg)
}

const SEQ_ERR: &str = "defseq expects pairs of parameters: <virtual_key_name> <key_list>";

fn parse_sequences(exprs: &[&Vec<SExpr>], s: &ParserState) -> Result<KeySeqsToFKeys> {
    let mut sequences = Trie::new();
    for expr in exprs {
        let mut subexprs = check_first_expr(expr.iter(), "defseq")?.peekable();

        while let Some(vkey_expr) = subexprs.next() {
            let vkey = vkey_expr.atom(s.vars()).ok_or_else(|| {
                anyhow_expr!(vkey_expr, "{SEQ_ERR}\nvirtual_key_name must not be a list")
            })?;
            if !s.virtual_keys.contains_key(vkey) {
                bail_expr!(
                    vkey_expr,
                    "{SEQ_ERR}\nThe referenced key does not exist: {vkey}"
                );
            }
            let key_seq_expr = subexprs
                .next()
                .ok_or_else(|| anyhow_expr!(vkey_expr, "{SEQ_ERR}\nMissing key_list for {vkey}"))?;
            let key_seq = key_seq_expr.list(s.vars()).ok_or_else(|| {
                anyhow_expr!(key_seq_expr, "{SEQ_ERR}\nGot a non-list for key_list")
            })?;
            if key_seq.is_empty() {
                bail_expr!(key_seq_expr, "{SEQ_ERR}\nkey_list cannot be empty");
            }
            let keycode_seq = parse_sequence_keys(key_seq, s)?;
            if sequences.ancestor_exists(&keycode_seq) {
                bail_expr!(
                    key_seq_expr,
                    "Sequence has a conflict: its sequence contains an earlier defined sequence"
                );
            }
            if sequences.descendant_exists(&keycode_seq) {
                bail_expr!(key_seq_expr, "Sequence has a conflict: its sequence is contained within an earlier defined seqence");
            }
            sequences.insert(
                keycode_seq,
                s.virtual_keys
                    .get(vkey)
                    .map(|(y, _)| get_fake_key_coords(*y))
                    .expect("vk exists, checked earlier"),
            );
        }
    }
    Ok(sequences)
}

fn parse_sequence_keys(exprs: &[SExpr], s: &ParserState) -> Result<Vec<u16>> {
    use crate::sequences::*;
    use SequenceEvent::*;

    // Reuse macro parsing but do some other processing since sequences don't support everything
    // that can go in a macro, and also change error messages of course.
    let mut exprs_remaining = exprs;
    let mut all_keys = Vec::new();
    while !exprs_remaining.is_empty() {
        let (mut keys, exprs_remaining_tmp) =
            match parse_macro_item_impl(exprs_remaining, s, MacroNumberParseMode::Action) {
                Ok(res) => {
                    if res.0.iter().any(|k| !matches!(k, Press(..) | Release(..))) {
                        // Determine the bad expression depending on how many expressions were consumed
                        // by parse_macro_item_impl.
                        let bad_expr = if exprs_remaining.len() - res.1.len() == 1 {
                            &exprs_remaining[0]
                        } else {
                            // This error message will have an imprecise span since it will take the
                            // whole chorded list instead of the single element inside that's not a
                            // standard key. Oh well, should still be helpful. I'm too lazy to write
                            // the code to find the exact expr to use right now.
                            &exprs_remaining[1]
                        };
                        bail_expr!(bad_expr, "{SEQ_ERR}\nFound invalid key/chord in key_list");
                    }

                    // The keys are currenty in the form of SequenceEvent::{Press, Release}. This is
                    // not what we want.
                    //
                    // The trivial and incorrect way to parse this would be to just take all of the
                    // presses. However, we need to transform chorded keys/lists like S-a or S-(a b) to
                    // have the upper bits set, to be able to differentiate (S-a b) from (S-(a b)).
                    //
                    // The order of presses and releases reveals whether or not a key is chorded with
                    // some modifier. When a chord starts, there are multiple presses in a row, whereas
                    // non-chords will always be a press followed by a release. Likewise, a chord
                    // ending is marked by multiple releases in a row.
                    let mut mods_currently_held = vec![];
                    let mut key_actions = res.0.iter().peekable();
                    let mut seq = vec![];
                    let mut do_release_mod = false;
                    while let Some(action) = key_actions.next() {
                        match action {
                            Press(pressed) => {
                                if matches!(key_actions.peek(), Some(Press(..))) {
                                    // press->press: current press is mod
                                    mods_currently_held.push(*pressed);
                                }
                                let mut seq_num = u16::from(OsCode::from(pressed));
                                for modk in mods_currently_held.iter().copied() {
                                    seq_num |= mod_mask_for_keycode(modk);
                                }
                                seq.push(seq_num);
                            }
                            Release(released) => {
                                if do_release_mod {
                                    mods_currently_held.remove(
                                        mods_currently_held
                                            .iter()
                                            .position(|modk| modk == released)
                                            .expect("had to be pressed to be released"),
                                    );
                                }
                                // release->release: next release is mod
                                do_release_mod = matches!(key_actions.peek(), Some(Release(..)));
                            }
                            _ => unreachable!("should be filtered out"),
                        }
                    }

                    (seq, res.1)
                }
                Err(mut e) => {
                    e.msg = format!("{SEQ_ERR}\nFound invalid key/chord in key_list");
                    return Err(e);
                }
            };
        all_keys.append(&mut keys);
        exprs_remaining = exprs_remaining_tmp;
    }
    Ok(all_keys)
}

fn parse_arbitrary_code(ac_params: &[SExpr], s: &ParserState) -> Result<&'static KanataAction> {
    const ERR_MSG: &str = "arbitrary code expects one parameter: <code: 0-767>";
    if ac_params.len() != 1 {
        bail!("{ERR_MSG}");
    }
    let code = ac_params[0]
        .atom(s.vars())
        .map(str::parse::<u16>)
        .and_then(|c| match c {
            Ok(code @ 0..=767) => Some(code),
            _ => None,
        })
        .ok_or_else(|| anyhow!("{ERR_MSG}: got {:?}", ac_params[0]))?;
    Ok(s.a.sref(Action::Custom(
        s.a.sref(s.a.sref_slice(CustomAction::SendArbitraryCode(code))),
    )))
}

fn parse_overrides(exprs: &[SExpr], s: &ParserState) -> Result<Overrides> {
    const ERR_MSG: &str =
        "defoverrides expects pairs of parameters: <input key list> <output key list>";
    let mut subexprs = check_first_expr(exprs.iter(), "defoverrides")?;

    let mut overrides = Vec::<Override>::new();
    while let Some(in_keys_expr) = subexprs.next() {
        let in_keys = in_keys_expr
            .list(s.vars())
            .ok_or_else(|| anyhow_expr!(in_keys_expr, "Input keys must be a list"))?;
        let out_keys_expr = subexprs
            .next()
            .ok_or_else(|| anyhow_expr!(in_keys_expr, "Missing output keys for input keys"))?;
        let out_keys = out_keys_expr
            .list(s.vars())
            .ok_or_else(|| anyhow_expr!(out_keys_expr, "Output keys must be a list"))?;
        let in_keys =
            in_keys
                .iter()
                .try_fold(vec![], |mut keys, key_expr| -> Result<Vec<OsCode>> {
                    let key = key_expr
                        .atom(s.vars())
                        .and_then(str_to_oscode)
                        .ok_or_else(|| {
                            anyhow_expr!(key_expr, "Unknown input key name, must use known keys")
                        })?;
                    keys.push(key);
                    Ok(keys)
                })?;
        let out_keys =
            out_keys
                .iter()
                .try_fold(vec![], |mut keys, key_expr| -> Result<Vec<OsCode>> {
                    let key = key_expr
                        .atom(s.vars())
                        .and_then(str_to_oscode)
                        .ok_or_else(|| {
                            anyhow_expr!(key_expr, "Unknown output key name, must use known keys")
                        })?;
                    keys.push(key);
                    Ok(keys)
                })?;
        overrides
            .push(Override::try_new(&in_keys, &out_keys).map_err(|e| anyhow!("{ERR_MSG}: {e}"))?);
    }
    log::debug!("All overrides:\n{overrides:#?}");
    Ok(Overrides::new(&overrides))
}

fn parse_fork(ac_params: &[SExpr], s: &ParserState) -> Result<&'static KanataAction> {
    const ERR_STR: &str =
        "fork expects 3 params: <left-action> <right-action> <right-trigger-keys>";
    if ac_params.len() != 3 {
        bail!("{ERR_STR}\nFound {} params instead of 3", ac_params.len());
    }
    let left = *parse_action(&ac_params[0], s)?;
    let right = *parse_action(&ac_params[1], s)?;
    let right_triggers = s.a.sref_vec(
        parse_key_list(&ac_params[2], s, "right-trigger-keys")?
            .into_iter()
            .map(KeyCode::from)
            .collect::<Vec<_>>(),
    );
    Ok(s.a.sref(Action::Fork(s.a.sref(ForkConfig {
        left,
        right,
        right_triggers,
    }))))
}

fn parse_caps_word(ac_params: &[SExpr], s: &ParserState) -> Result<&'static KanataAction> {
    const ERR_STR: &str = "caps-word expects 1 param: <timeout>";
    if ac_params.len() != 1 {
        bail!("{ERR_STR}\nFound {} params instead of 1", ac_params.len());
    }
    let timeout = parse_non_zero_u16(&ac_params[0], s, "timeout")?;
    Ok(s.a.sref(Action::Custom(s.a.sref(s.a.sref_slice(
        CustomAction::CapsWord(CapsWordCfg {
            keys_to_capitalize: &[
                KeyCode::A,
                KeyCode::B,
                KeyCode::C,
                KeyCode::D,
                KeyCode::E,
                KeyCode::F,
                KeyCode::G,
                KeyCode::H,
                KeyCode::I,
                KeyCode::J,
                KeyCode::K,
                KeyCode::L,
                KeyCode::M,
                KeyCode::N,
                KeyCode::O,
                KeyCode::P,
                KeyCode::Q,
                KeyCode::R,
                KeyCode::S,
                KeyCode::T,
                KeyCode::U,
                KeyCode::V,
                KeyCode::W,
                KeyCode::X,
                KeyCode::Y,
                KeyCode::Z,
                KeyCode::Minus,
            ],
            keys_nonterminal: &[
                KeyCode::Kb0,
                KeyCode::Kb1,
                KeyCode::Kb2,
                KeyCode::Kb3,
                KeyCode::Kb4,
                KeyCode::Kb5,
                KeyCode::Kb6,
                KeyCode::Kb7,
                KeyCode::Kb8,
                KeyCode::Kb9,
                KeyCode::Kp0,
                KeyCode::Kp1,
                KeyCode::Kp2,
                KeyCode::Kp3,
                KeyCode::Kp4,
                KeyCode::Kp5,
                KeyCode::Kp6,
                KeyCode::Kp7,
                KeyCode::Kp8,
                KeyCode::Kp9,
                KeyCode::BSpace,
                KeyCode::Delete,
                KeyCode::Up,
                KeyCode::Down,
                KeyCode::Left,
                KeyCode::Right,
            ],
            timeout,
        }),
    )))))
}

fn parse_caps_word_custom(ac_params: &[SExpr], s: &ParserState) -> Result<&'static KanataAction> {
    const ERR_STR: &str = "caps-word-custom expects 3 param: <timeout> <keys-to-capitalize> <extra-non-terminal-keys>";
    if ac_params.len() != 3 {
        bail!("{ERR_STR}\nFound {} params instead of 3", ac_params.len());
    }
    let timeout = parse_non_zero_u16(&ac_params[0], s, "timeout")?;
    Ok(s.a.sref(Action::Custom(
        s.a.sref(
            s.a.sref_slice(CustomAction::CapsWord(CapsWordCfg {
                keys_to_capitalize: s.a.sref_vec(
                    parse_key_list(&ac_params[1], s, "keys-to-capitalize")?
                        .into_iter()
                        .map(KeyCode::from)
                        .collect(),
                ),
                keys_nonterminal: s.a.sref_vec(
                    parse_key_list(&ac_params[2], s, "extra-non-terminal-keys")?
                        .into_iter()
                        .map(KeyCode::from)
                        .collect(),
                ),
                timeout,
            })),
        ),
    )))
}

fn parse_macro_record_stop_truncate(
    ac_params: &[SExpr],
    s: &ParserState,
) -> Result<&'static KanataAction> {
    const ERR_STR: &str =
        "dynamic-macro-record-stop-truncate expects 1 param: <num-keys-to-truncate>";
    if ac_params.len() != 1 {
        bail!("{ERR_STR}\nFound {} params instead of 1", ac_params.len());
    }
    let num_to_truncate = parse_u16(&ac_params[0], s, "num-keys-to-truncate")?;
    Ok(s.a.sref(Action::Custom(s.a.sref(
        s.a.sref_slice(CustomAction::DynamicMacroRecordStop(num_to_truncate)),
    ))))
}

fn parse_sequence_start(ac_params: &[SExpr], s: &ParserState) -> Result<&'static KanataAction> {
    const ERR_MSG: &str =
        "sequence expects one or two params: <timeout-override> <?input-mode-override>";
    if !matches!(ac_params.len(), 1 | 2) {
        bail!("{ERR_MSG}\nfound {} items", ac_params.len());
    }
    let timeout = parse_non_zero_u16(&ac_params[0], s, "timeout-override")?;
    let input_mode = if ac_params.len() > 1 {
        if let Some(Ok(input_mode)) = ac_params[1]
            .atom(s.vars())
            .map(SequenceInputMode::try_from_str)
        {
            input_mode
        } else {
            bail_expr!(&ac_params[1], "{ERR_MSG}\n{}", SequenceInputMode::err_msg());
        }
    } else {
        s.default_sequence_input_mode
    };
    Ok(s.a.sref(Action::Custom(s.a.sref(
        s.a.sref_slice(CustomAction::SequenceLeader(timeout, input_mode)),
    ))))
}

fn parse_unmod(
    unmod_type: &str,
    ac_params: &[SExpr],
    s: &ParserState,
) -> Result<&'static KanataAction> {
    const ERR_MSG: &str = "expects expects at least one key name";
    if ac_params.is_empty() {
        bail!("{unmod_type} {ERR_MSG}\nfound {} items", ac_params.len());
    }
    let mut keys: Vec<KeyCode> = ac_params.iter().try_fold(Vec::new(), |mut keys, param| {
        keys.push(
            param
                .atom(s.vars())
                .and_then(str_to_oscode)
                .ok_or_else(|| anyhow_expr!(&ac_params[0], "{unmod_type} {ERR_MSG}"))?
                .into(),
        );
        Ok::<_, ParseError>(keys)
    })?;
    keys.shrink_to_fit();
    match unmod_type {
        UNMOD => Ok(s.a.sref(Action::Custom(
            s.a.sref(s.a.sref_slice(CustomAction::Unmodded { keys })),
        ))),
        UNSHIFT => Ok(s.a.sref(Action::Custom(
            s.a.sref(s.a.sref_slice(CustomAction::Unshifted { keys })),
        ))),
        _ => panic!("Unknown unmod type {unmod_type}"),
    }
}

/// Creates a `KeyOutputs` from `layers::LAYERS`.
fn create_key_outputs(
    layers: &KanataLayers,
    overrides: &Overrides,
    chords_v2: &Option<ChordsV2<'static, KanataCustom>>,
) -> KeyOutputs {
    let mut outs = KeyOutputs::new();
    for (layer_idx, layer) in layers.iter().enumerate() {
        let mut layer_outputs = HashMap::default();
        for (i, action) in layer[0].iter().enumerate() {
            let osc_slot = match i.try_into() {
                Ok(i) => i,
                Err(_) => continue,
            };
            add_key_output_from_action_to_key_pos(osc_slot, action, &mut layer_outputs, overrides);
            add_chordsv2_output_for_key_pos(
                osc_slot,
                layer_idx,
                chords_v2,
                &mut layer_outputs,
                overrides,
            );
        }
        outs.push(layer_outputs);
    }
    for layer_outs in outs.iter_mut() {
        for keys_out in layer_outs.values_mut() {
            keys_out.shrink_to_fit();
        }
        layer_outs.shrink_to_fit();
    }
    outs.shrink_to_fit();
    outs
}

fn add_chordsv2_output_for_key_pos(
    osc_slot: OsCode,
    layer_idx: usize,
    chords_v2: &Option<ChordsV2<'static, KanataCustom>>,
    outputs: &mut HashMap<OsCode, Vec<OsCode>>,
    overrides: &Overrides,
) {
    assert!(layer_idx <= usize::from(u16::MAX));
    let Some(chords_v2) = chords_v2.as_ref() else {
        return;
    };
    let Some(chords_for_key) = chords_v2.chords().mapping.get(&u16::from(osc_slot)) else {
        return;
    };
    for chord in chords_for_key.chords.iter() {
        if !chord.disabled_layers.contains(&(layer_idx as u16)) {
            add_key_output_from_action_to_key_pos(osc_slot, chord.action, outputs, overrides);
        }
    }
}

fn add_key_output_from_action_to_key_pos(
    osc_slot: OsCode,
    action: &KanataAction,
    outputs: &mut HashMap<OsCode, Vec<OsCode>>,
    overrides: &Overrides,
) {
    match action {
        Action::KeyCode(kc) => {
            add_kc_output(osc_slot, kc.into(), outputs, overrides);
        }
        Action::HoldTap(HoldTapAction {
            tap,
            hold,
            timeout_action,
            ..
        }) => {
            add_key_output_from_action_to_key_pos(osc_slot, tap, outputs, overrides);
            add_key_output_from_action_to_key_pos(osc_slot, hold, outputs, overrides);
            add_key_output_from_action_to_key_pos(osc_slot, timeout_action, outputs, overrides);
        }
        Action::OneShot(OneShot { action: ac, .. }) => {
            add_key_output_from_action_to_key_pos(osc_slot, ac, outputs, overrides);
        }
        Action::MultipleKeyCodes(kcs) => {
            for kc in kcs.iter() {
                add_kc_output(osc_slot, kc.into(), outputs, overrides);
            }
        }
        Action::MultipleActions(actions) => {
            for ac in actions.iter() {
                add_key_output_from_action_to_key_pos(osc_slot, ac, outputs, overrides);
            }
        }
        Action::TapDance(TapDance { actions, .. }) => {
            for ac in actions.iter() {
                add_key_output_from_action_to_key_pos(osc_slot, ac, outputs, overrides);
            }
        }
        Action::Fork(ForkConfig { left, right, .. }) => {
            add_key_output_from_action_to_key_pos(osc_slot, left, outputs, overrides);
            add_key_output_from_action_to_key_pos(osc_slot, right, outputs, overrides);
        }
        Action::Chords(ChordsGroup { chords, .. }) => {
            for (_, ac) in chords.iter() {
                add_key_output_from_action_to_key_pos(osc_slot, ac, outputs, overrides);
            }
        }
        Action::Switch(Switch { cases }) => {
            for case in cases.iter() {
                add_key_output_from_action_to_key_pos(osc_slot, case.1, outputs, overrides);
            }
        }
        Action::Custom(cacs) => {
            for ac in cacs.iter() {
                match ac {
                    CustomAction::Unmodded { keys } | CustomAction::Unshifted { keys } => {
                        for k in keys.iter() {
                            add_kc_output(osc_slot, k.into(), outputs, overrides);
                        }
                    }
                    _ => {}
                }
            }
        }
        Action::NoOp
        | Action::Trans
        | Action::Repeat
        | Action::Layer(_)
        | Action::DefaultLayer(_)
        | Action::Sequence { .. }
        | Action::RepeatableSequence { .. }
        | Action::CancelSequences
        | Action::ReleaseState(_) => {}
    };
}

fn add_kc_output(
    osc_slot: OsCode,
    osc: OsCode,
    outs: &mut HashMap<OsCode, Vec<OsCode>>,
    overrides: &Overrides,
) {
    let outputs = match outs.entry(osc_slot) {
        Entry::Occupied(o) => o.into_mut(),
        Entry::Vacant(v) => v.insert(vec![]),
    };
    if !outputs.contains(&osc) {
        outputs.push(osc);
    }
    for ov_osc in overrides
        .output_non_mods_for_input_non_mod(osc)
        .iter()
        .copied()
    {
        if !outputs.contains(&ov_osc) {
            outputs.push(ov_osc);
        }
    }
}<|MERGE_RESOLUTION|>--- conflicted
+++ resolved
@@ -1151,11 +1151,8 @@
     default_sequence_input_mode: SequenceInputMode,
     block_unmapped_keys: bool,
     switch_max_key_timing: Cell<u16>,
-<<<<<<< HEAD
+    trans_forbidden_reason: Option<&'static str>,
     pub lsp_hint_inactive_code: Vec<LspHintInactiveCode>,
-=======
-    trans_forbidden_reason: Option<&'static str>,
->>>>>>> adf91454
     a: Arc<Allocations>,
 }
 
@@ -1183,11 +1180,8 @@
             default_sequence_input_mode: default_cfg.sequence_input_mode,
             block_unmapped_keys: default_cfg.block_unmapped_keys,
             switch_max_key_timing: Cell::new(0),
-<<<<<<< HEAD
+            trans_forbidden_reason: None,
             lsp_hint_inactive_code: Default::default(),
-=======
-            trans_forbidden_reason: None,
->>>>>>> adf91454
             a: unsafe { Allocations::new() },
         }
     }
@@ -1258,15 +1252,11 @@
 
 /// Parse alias->action mappings from multiple exprs starting with defalias.
 /// Mutates the input `s` by storing aliases inside.
-<<<<<<< HEAD
 fn parse_aliases(
     exprs: &[&Spanned<Vec<SExpr>>],
-    s: &mut ParsedState,
+    s: &mut ParserState,
     env_vars: &EnvVars,
 ) -> Result<()> {
-=======
-fn parse_aliases(exprs: &[&Vec<SExpr>], s: &mut ParserState, env_vars: &EnvVars) -> Result<()> {
->>>>>>> adf91454
     for expr in exprs {
         handle_standard_defalias(&expr.t, s)?;
         handle_envcond_defalias(expr, s, env_vars)?;
@@ -1282,17 +1272,12 @@
     read_alias_name_action_pairs(subexprs, s)
 }
 
-<<<<<<< HEAD
 fn handle_envcond_defalias(
     exprs: &Spanned<Vec<SExpr>>,
-    s: &mut ParsedState,
+    s: &mut ParserState,
     env_vars: &EnvVars,
 ) -> Result<()> {
     let mut subexprs = match check_first_expr(exprs.t.iter(), "defaliasenvcond") {
-=======
-fn handle_envcond_defalias(expr: &[SExpr], s: &mut ParserState, env_vars: &EnvVars) -> Result<()> {
-    let mut subexprs = match check_first_expr(expr.iter(), "defaliasenvcond") {
->>>>>>> adf91454
         Ok(exprs) => exprs,
         Err(_) => return Ok(()),
     };

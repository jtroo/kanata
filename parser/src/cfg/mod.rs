//! This parses the configuration language to create a `kanata_keyberon::layout::Layout` as well as
//! associated metadata to help with processing.
//!
//! How the configuration maps to keyberon:
//!
//! If the mapped keys are defined as:
//!
//! (defsrc
//!     esc  1    2    3    4
//! )
//!
//! and the layers are:
//!
//! (deflayer one
//!     _   a    s    d    _
//! )
//!
//! (deflayer two
//!     _   a    o    e    _
//! )
//!
//! Then the keyberon layers will be as follows:
//!
//! (xx means unimportant and _ means transparent)
//!
//! layers[0] = { xx, esc, a, s, d, 4, xx... }
//! layers[1] = { xx, _  , a, s, d, _, xx... }
//! layers[2] = { xx, esc, a, o, e, 4, xx... }
//! layers[3] = { xx, _  , a, o, e, _, xx... }
//!
//! Note that this example isn't practical, but `(defsrc esc 1 2 3 4)` is used because these keys
//! are at the beginning of the array. The column index for layers is the numerical value of
//! the key from `keys::OsCode`.
//!
//! In addition, there are two versions of each layer. One version delegates transparent entries to
//! the key defined in defsrc, while the other keeps them as actually transparent. This is to match
//! the behaviour in kmonad.
//!
//! The specific values in example above applies to Linux, but the same logic applies to Windows.
pub mod sexpr;

mod alloc;
use alloc::*;

mod key_override;
pub use key_override::*;

mod custom_tap_hold;
use custom_tap_hold::*;

pub mod list_actions;
use list_actions::*;

mod defcfg;
pub use defcfg::*;

mod deftemplate;
pub use deftemplate::*;

mod switch;
pub use switch::*;

use crate::custom_action::*;
use crate::keys::*;
use crate::layers::*;

mod error;
pub use error::*;

mod fake_key;
use fake_key::*;
pub use fake_key::{FAKE_KEY_ROW, NORMAL_KEY_ROW};

use crate::trie::Trie;
use anyhow::anyhow;
use std::cell::Cell;
use std::collections::hash_map::Entry;
use std::path::Path;
use std::path::PathBuf;
use std::sync::Arc;

type HashSet<T> = rustc_hash::FxHashSet<T>;
type HashMap<K, V> = rustc_hash::FxHashMap<K, V>;

use kanata_keyberon::action::*;
use kanata_keyberon::key_code::*;
use kanata_keyberon::layout::*;
use sexpr::*;

#[cfg(test)]
mod tests;
#[cfg(test)]
pub use sexpr::parse;

#[macro_export]
macro_rules! bail {
    ($err:expr $(,)?) => {
        return Err(ParseError::from(anyhow::anyhow!($err)))
    };
    ($fmt:expr, $($arg:tt)*) => {
        return Err(ParseError::from(anyhow::anyhow!($fmt, $($arg)*)))
    };
}

#[macro_export]
macro_rules! bail_expr {
    ($expr:expr, $fmt:expr $(,)?) => {
        return Err(ParseError::from_expr($expr, format!($fmt)))
    };
    ($expr:expr, $fmt:expr, $($arg:tt)*) => {
        return Err(ParseError::from_expr($expr, format!($fmt, $($arg)*)))
    };
}

#[macro_export]
macro_rules! err_expr {
    ($expr:expr, $fmt:expr $(,)?) => {
        Err(ParseError::from_expr($expr, format!($fmt)))
    };
    ($expr:expr, $fmt:expr, $($arg:tt)*) => {
        Err(ParseError::from_expr($expr, format!($fmt, $($arg)*)))
    };
}

#[macro_export]
macro_rules! bail_span {
    ($expr:expr, $fmt:expr $(,)?) => {
        return Err(ParseError::from_spanned($expr, format!($fmt)))
    };
    ($expr:expr, $fmt:expr, $($arg:tt)*) => {
        return Err(ParseError::from_spanned($expr, format!($fmt, $($arg)*)))
    };
}

#[macro_export]
macro_rules! err_span {
    ($expr:expr, $fmt:expr $(,)?) => {
        Err(ParseError::from_spanned($expr, format!($fmt)))
    };
    ($expr:expr, $fmt:expr, $($arg:tt)*) => {
        Err(ParseError::from_spanned($expr, format!($fmt, $($arg)*)))
    };
}

#[macro_export]
macro_rules! anyhow_expr {
    ($expr:expr, $fmt:expr $(,)?) => {
        ParseError::from_expr($expr, format!($fmt))
    };
    ($expr:expr, $fmt:expr, $($arg:tt)*) => {
        ParseError::from_expr($expr, format!($fmt, $($arg)*))
    };
}

#[macro_export]
macro_rules! anyhow_span {
    ($expr:expr, $fmt:expr $(,)?) => {
        ParseError::from_spanned($expr, format!($fmt))
    };
    ($expr:expr, $fmt:expr, $($arg:tt)*) => {
        ParseError::from_spanned($expr, format!($fmt, $($arg)*))
    };
}

pub struct FileContentProvider<'a> {
    /// A function to load content of a file from a filepath.
    /// Optionally, it could implement caching and a mechanism preventing "file" and "./file" from loading twice.
    get_file_content_fn: &'a mut dyn FnMut(&Path) -> std::result::Result<String, String>,
}

impl<'a> FileContentProvider<'a> {
    pub fn new(
        get_file_content_fn: &'a mut impl FnMut(&Path) -> std::result::Result<String, String>,
    ) -> Self {
        Self {
            get_file_content_fn,
        }
    }
    pub fn get_file_content(&mut self, filename: &Path) -> std::result::Result<String, String> {
        (self.get_file_content_fn)(filename)
    }
}

pub type KanataAction = Action<'static, &'static &'static [&'static CustomAction]>;
type KLayout = Layout<'static, KEYS_IN_ROW, 2, &'static &'static [&'static CustomAction]>;

type TapHoldCustomFunc =
    fn(
        &[OsCode],
        &Allocations,
    ) -> &'static (dyn Fn(QueuedIter) -> (Option<WaitingAction>, bool) + Send + Sync);

pub type BorrowedKLayout<'a> = Layout<'a, KEYS_IN_ROW, 2, &'a &'a [&'a CustomAction]>;
pub type KeySeqsToFKeys = Trie;

pub struct KanataLayout {
    layout: KLayout,
    _allocations: Arc<Allocations>,
}

impl KanataLayout {
    fn new(layout: KLayout, a: Arc<Allocations>) -> Self {
        Self {
            layout,
            _allocations: a,
        }
    }

    /// bm stands for borrow mut.
    pub fn bm(&mut self) -> &mut BorrowedKLayout {
        // shrink the lifetime
        unsafe { std::mem::transmute(&mut self.layout) }
    }

    /// b stands for borrow.
    pub fn b(&self) -> &BorrowedKLayout {
        // shrink the lifetime
        unsafe { std::mem::transmute(&self.layout) }
    }
}

pub struct Cfg {
    /// The list of keys that kanata should be processing. Keys that are missing from `mapped_keys`
    /// that are received from the OS input mechanism will be forwarded to OS output mechanism
    /// without going through kanata's processing.
    pub mapped_keys: MappedKeys,
    /// The potential outputs for a physical key position. The intention behind this is for sending
    /// key repeats.
    pub key_outputs: KeyOutputs,
    /// Layer info used for printing to the logs.
    pub layer_info: Vec<LayerInfo>,
    /// Configuration items in `defcfg`.
    pub options: CfgOptions,
    /// The keyberon layout state machine struct.
    pub layout: KanataLayout,
    /// Sequences defined in `defseq`.
    pub sequences: KeySeqsToFKeys,
    /// Overrides defined in `defoverrides`.
    pub overrides: Overrides,
    /// Mapping of fake key name to its column in the fake key row.
    pub fake_keys: HashMap<String, usize>,
    /// The maximum value of switch's key-timing item in the configuration.
    pub switch_max_key_timing: u16,
}

/// Parse a new configuration from a file.
pub fn new_from_file(p: &Path) -> MResult<Cfg> {
    parse_cfg(p)
}

pub type MappedKeys = HashSet<OsCode>;
// Note: this uses a Vec inside the HashMap instead of a HashSet because ordering matters, e.g. for
// chords like `S-b`, we want to ensure that `b` is checked first because key repeat for `b` is
// useful while it is not useful for shift. The outputs should be iterated over in reverse order.
pub type KeyOutputs = Vec<HashMap<OsCode, Vec<OsCode>>>;

#[derive(Debug)]
pub struct LayerInfo {
    pub name: String,
    pub cfg_text: String,
}

#[allow(clippy::type_complexity)] // return type is not pub
fn parse_cfg(p: &Path) -> MResult<Cfg> {
    let mut s = ParsedState::default();
<<<<<<< HEAD
    let (cfg, src, layer_info, klayers, seqs, overrides) = parse_cfg_raw(p, &mut s)?;
    let key_outputs = create_key_outputs(&klayers, &overrides);
    let mut layout = create_layout(
        Box::new(s.defsrc_layer),
        klayers,
        !cfg.legacy_trans_action,
        s.a,
    );
    layout.bm().quick_tap_hold_timeout = cfg.concurrent_tap_hold;
    layout.bm().oneshot.on_press_release_delay = cfg.rapid_event_delay;
    Ok((cfg, src, layer_info, key_outputs, layout, seqs, overrides))
=======
    let icfg = parse_cfg_raw(p, &mut s)?;
    let key_outputs = create_key_outputs(&icfg.klayers, &icfg.overrides);
    let switch_max_key_timing = s.switch_max_key_timing.get();
    let mut layout = KanataLayout::new(Layout::new(icfg.klayers), s.a);
    layout.bm().quick_tap_hold_timeout = icfg.options.concurrent_tap_hold;
    layout.bm().oneshot.on_press_release_delay = icfg.options.rapid_event_delay;
    let mut fake_keys: HashMap<String, usize> = s
        .virtual_keys
        .iter()
        .map(|(k, v)| (k.clone(), v.0))
        .collect();
    fake_keys.shrink_to_fit();
    log::info!("config file is valid");
    Ok(Cfg {
        options: icfg.options,
        mapped_keys: icfg.mapped_keys,
        layer_info: icfg.layer_info,
        key_outputs,
        layout,
        sequences: icfg.sequences,
        overrides: icfg.overrides,
        fake_keys,
        switch_max_key_timing,
    })
>>>>>>> 9205c501
}

#[cfg(all(not(feature = "interception_driver"), target_os = "windows"))]
const DEF_LOCAL_KEYS: &str = "deflocalkeys-win";
#[cfg(all(feature = "interception_driver", target_os = "windows"))]
const DEF_LOCAL_KEYS: &str = "deflocalkeys-wintercept";
#[cfg(target_os = "macos")]
const DEF_LOCAL_KEYS: &str = "deflocalkeys-macos";
#[cfg(any(target_os = "linux", target_os = "unknown"))]
const DEF_LOCAL_KEYS: &str = "deflocalkeys-linux";

#[derive(Debug)]
pub struct IntermediateCfg {
    pub options: CfgOptions,
    pub mapped_keys: MappedKeys,
    pub layer_info: Vec<LayerInfo>,
    pub klayers: KanataLayers,
    pub sequences: KeySeqsToFKeys,
    pub overrides: Overrides,
}

#[allow(clippy::type_complexity)] // return type is not pub
fn parse_cfg_raw(p: &Path, s: &mut ParsedState) -> MResult<IntermediateCfg> {
    const INVALID_PATH_ERROR: &str = "The provided config file path is not valid";

    let mut loaded_files: HashSet<PathBuf> = HashSet::default();

    let mut get_file_content_fn_impl = |filepath: &Path| {
        // Make the include paths relative to main config file instead of kanata executable.
        let filepath_relative_to_loaded_kanata_cfg = if filepath.is_absolute() {
            filepath.to_owned()
        } else {
            let relative_main_cfg_file_dir = p.parent().ok_or(INVALID_PATH_ERROR)?;
            relative_main_cfg_file_dir.join(filepath)
        };

        let abs_filepath: PathBuf = filepath_relative_to_loaded_kanata_cfg
            .canonicalize()
            .map_err(|e| {
                format!(
                    "Failed to resolve relative path: {}: {}",
                    filepath_relative_to_loaded_kanata_cfg.to_string_lossy(),
                    e
                )
            })?;

        // Forbid loading the same file multiple times.
        // This prevents a potential recursive infinite loop of includes
        // (if includes within includes were to be allowed).
        if !loaded_files.insert(abs_filepath.clone()) {
            return Err("The provided config file was already included before".to_string());
        };

        std::fs::read_to_string(abs_filepath.to_str().ok_or(INVALID_PATH_ERROR)?)
            .map_err(|e| format!("Failed to include file: {e}"))
    };
    let mut file_content_provider = FileContentProvider::new(&mut get_file_content_fn_impl);

    // `get_file_content_fn_impl` already uses CWD of the main config path,
    // so we need to provide only the name, not the whole path.
    let cfg_file_name: PathBuf = p
        .file_name()
        .ok_or_else(|| miette::miette!(INVALID_PATH_ERROR))?
        .into();
    let text = file_content_provider
        .get_file_content(&cfg_file_name)
        .map_err(|e| miette::miette!(e))?;

    parse_cfg_raw_string(&text, s, p, &mut file_content_provider, DEF_LOCAL_KEYS)
        .map_err(|e| e.into())
}

fn expand_includes(
    xs: Vec<TopLevel>,
    file_content_provider: &mut FileContentProvider,
) -> Result<Vec<TopLevel>> {
    let include_is_first_atom = gen_first_atom_filter("include");
    xs.iter().try_fold(Vec::new(), |mut acc, spanned_exprs| {
        if include_is_first_atom(&&spanned_exprs.t) {
            let mut exprs =
                check_first_expr(spanned_exprs.t.iter(), "include").expect("can't fail");

            let expr = exprs.next().ok_or(anyhow_span!(
                spanned_exprs,
                "Every include block must contain exactly one filepath"
            ))?;

            let spanned_filepath = match expr {
                SExpr::Atom(filepath) => filepath,
                SExpr::List(_) => {
                    bail_expr!(expr, "Filepath cannot be a list")
                }
            };

            if let Some(expr) = exprs.next() {
                bail_expr!(
                    expr,
                    "Multiple filepaths are not allowed in include blocks. If you want to include multiple files, create a new include block for each of them."
                )
            };
            let include_file_path = spanned_filepath.t.trim_matches('"');
            let file_content = file_content_provider.get_file_content(Path::new(include_file_path)).map_err(|e| anyhow_span!(spanned_filepath, "{e}"))?;
            let tree = sexpr::parse(&file_content, include_file_path)?;
            acc.extend(tree);

            Ok(acc)
        } else {
            acc.push(spanned_exprs.clone());
            Ok(acc)
        }
    })
}

const DEFLAYER: &str = "deflayer";
const DEFLAYER_MAPPED: &str = "deflayer-custom-map";

#[allow(clippy::type_complexity)] // return type is not pub
pub fn parse_cfg_raw_string(
    text: &str,
    s: &mut ParsedState,
    cfg_path: &Path,
    file_content_provider: &mut FileContentProvider,
    def_local_keys_variant_to_apply: &str,
) -> Result<IntermediateCfg> {
    let spanned_root_exprs = sexpr::parse(text, &cfg_path.to_string_lossy())
        .and_then(|xs| expand_includes(xs, file_content_provider))
        .and_then(expand_templates)?;

    if let Some(spanned) = spanned_root_exprs
        .iter()
        .find(gen_first_atom_filter_spanned("include"))
    {
        bail_span!(spanned, "Nested includes are not allowed.")
    }

    let root_exprs: Vec<_> = spanned_root_exprs.iter().map(|t| t.t.clone()).collect();

    error_on_unknown_top_level_atoms(&spanned_root_exprs)?;

    let mut local_keys: Option<HashMap<String, OsCode>> = None;
    clear_custom_str_oscode_mapping();
    for def_local_keys_variant in [
        "deflocalkeys-win",
        "deflocalkeys-wintercept",
        "deflocalkeys-linux",
        "deflocalkeys-macos",
    ] {
        if let Some(result) = root_exprs
            .iter()
            .find(gen_first_atom_filter(def_local_keys_variant))
            .map(|custom_keys| parse_deflocalkeys(def_local_keys_variant, custom_keys))
        {
            let mapping = result?;
            if def_local_keys_variant == def_local_keys_variant_to_apply {
                assert!(
                    local_keys.is_none(),
                    ">1 mutually exclusive deflocalkeys variants were parsed"
                );
                local_keys = Some(mapping);
            }
        }

        if let Some(spanned) = spanned_root_exprs
            .iter()
            .filter(gen_first_atom_filter_spanned(def_local_keys_variant))
            .nth(1)
        {
            bail_span!(
                spanned,
                "Only one {def_local_keys_variant} is allowed, found more. Delete the extras."
            )
        }
    }
    replace_custom_str_oscode_mapping(&local_keys.unwrap_or_default());

    let cfg = root_exprs
        .iter()
        .find(gen_first_atom_filter("defcfg"))
        .map(|cfg| parse_defcfg(cfg))
        .transpose()?
        .unwrap_or_default();
    if let Some(spanned) = spanned_root_exprs
        .iter()
        .filter(gen_first_atom_filter_spanned("defcfg"))
        .nth(1)
    {
        bail_span!(
            spanned,
            "Only one defcfg is allowed, found more. Delete the extras."
        )
    }
    let src_expr = root_exprs
        .iter()
        .find(gen_first_atom_filter("defsrc"))
        .ok_or_else(|| anyhow!("Exactly one defsrc must exist; found none"))?;
    if let Some(spanned) = spanned_root_exprs
        .iter()
        .filter(gen_first_atom_filter_spanned("defsrc"))
        .nth(1)
    {
        bail_span!(
            spanned,
            "Exactly one defsrc is allowed, found more. Delete the extras."
        )
    }
    let (mut mapped_keys, mapping_order) = parse_defsrc(src_expr, &cfg)?;

    let deflayer_labels = [DEFLAYER, DEFLAYER_MAPPED];
    let deflayer_spanned_filter = |exprs: &&Spanned<Vec<SExpr>>| -> bool {
        if exprs.t.is_empty() {
            return false;
        }
        if let SExpr::Atom(atom) = &exprs.t[0] {
            deflayer_labels.contains(&atom.t.as_str())
        } else {
            false
        }
    };
    let layer_exprs = spanned_root_exprs
        .iter()
        .filter(deflayer_spanned_filter)
        .cloned()
        .map(|e| match e.t[0].atom(None).unwrap() {
            DEFLAYER => SpannedLayerExprs::DefsrcMapping(e.clone()),
            DEFLAYER_MAPPED => SpannedLayerExprs::CustomMapping(e.clone()),
            _ => unreachable!(),
        })
        .collect::<Vec<_>>();
    if layer_exprs.is_empty() {
        bail!("No deflayer expressions exist. At least one layer must be defined.")
    }

    let layer_idxs = parse_layer_indexes(&layer_exprs, mapping_order.len())?;
    let mut sorted_idxs: Vec<(&String, &usize)> =
        layer_idxs.iter().map(|tuple| (tuple.0, tuple.1)).collect();

    sorted_idxs.sort_by_key(|f| f.1);

    #[allow(clippy::needless_collect)]
    // Clippy suggests using the sorted_idxs iter directly and manipulating it
    // to produce the layer_names vec when creating Vec<LayerInfo> below
    let layer_names = sorted_idxs
        .into_iter()
        .map(|(name, _)| (*name).clone())
        .flat_map(|s| {
            // Duplicate the same layer for `layer_strings` because the keyberon layout itself has
            // two versions of each layer.
            std::iter::repeat(s).take(2)
        })
        .collect::<Vec<_>>();

    let deflayer_filter = |exprs: &&Vec<SExpr>| -> bool {
        if exprs.is_empty() {
            return false;
        }
        if let SExpr::Atom(atom) = &exprs[0] {
            deflayer_labels.contains(&atom.t.as_str())
        } else {
            false
        }
    };
    let layer_strings = spanned_root_exprs
        .iter()
        .filter(|expr| deflayer_filter(&&expr.t))
        .map(|expr| expr.span.file_content()[expr.span.clone()].to_string())
        .flat_map(|s| {
            // Duplicate the same layer for `layer_strings` because the keyberon layout itself has
            // two versions of each layer.
            std::iter::repeat(s).take(2)
        })
        .collect::<Vec<_>>();

    let layer_info: Vec<LayerInfo> = layer_names
        .into_iter()
        .zip(layer_strings)
        .map(|(name, cfg_text)| LayerInfo { name, cfg_text })
        .collect();

    let defsrc_layer = create_defsrc_layer();

    let deflayer_filter = |exprs: &&Vec<SExpr>| -> bool {
        if exprs.is_empty() {
            return false;
        }
        if let SExpr::Atom(atom) = &exprs[0] {
            deflayer_labels.contains(&atom.t.as_str())
        } else {
            false
        }
    };
    let layer_exprs = root_exprs
        .iter()
        .filter(deflayer_filter)
        .cloned()
        .map(|e| match e[0].atom(None).unwrap() {
            DEFLAYER => LayerExprs::DefsrcMapping(e.clone()),
            DEFLAYER_MAPPED => LayerExprs::CustomMapping(e.clone()),
            _ => unreachable!(),
        })
        .collect::<Vec<_>>();

    *s = ParsedState {
        a: s.a.clone(),
        layer_exprs,
        layer_idxs,
        mapping_order,
        defsrc_layer,
        is_cmd_enabled: {
            #[cfg(feature = "cmd")]
            {
                if cfg.enable_cmd {
                    log::warn!("DANGER! cmd action is enabled.");
                    true
                } else {
                    false
                }
            }
            #[cfg(not(feature = "cmd"))]
            {
                log::info!("NOTE: kanata was compiled to never allow cmd");
                false
            }
        },
        delegate_to_first_layer: cfg.delegate_to_first_layer,
        default_sequence_timeout: cfg.sequence_timeout,
        default_sequence_input_mode: cfg.sequence_input_mode,
        block_unmapped_keys: cfg.block_unmapped_keys,
        ..Default::default()
    };

    let var_exprs = root_exprs
        .iter()
        .filter(gen_first_atom_filter("defvar"))
        .collect::<Vec<_>>();
    parse_vars(&var_exprs, s)?;

    let chords_exprs = spanned_root_exprs
        .iter()
        .filter(gen_first_atom_filter_spanned("defchords"))
        .collect::<Vec<_>>();
    parse_chord_groups(&chords_exprs, s)?;

    let fake_keys_exprs = root_exprs
        .iter()
        .filter(gen_first_atom_filter("deffakekeys"))
        .collect::<Vec<_>>();
    parse_fake_keys(&fake_keys_exprs, s)?;

    let vkeys_exprs = root_exprs
        .iter()
        .filter(gen_first_atom_filter("defvirtualkeys"))
        .collect::<Vec<_>>();
    parse_virtual_keys(&vkeys_exprs, s)?;

    let sequence_exprs = root_exprs
        .iter()
        .filter(gen_first_atom_filter("defseq"))
        .collect::<Vec<_>>();
    let sequences = parse_sequences(&sequence_exprs, s)?;

    let alias_exprs = root_exprs
        .iter()
        .filter(gen_first_atom_start_filter("defalias"))
        .collect::<Vec<_>>();
    parse_aliases(&alias_exprs, s)?;

    let mut klayers = parse_layers(s, &mut mapped_keys)?;

    resolve_chord_groups(&mut klayers, s)?;

    let override_exprs = root_exprs
        .iter()
        .filter(gen_first_atom_filter("defoverrides"))
        .collect::<Vec<_>>();
    let overrides = match override_exprs.len() {
        0 => Overrides::new(&[]),
        1 => parse_overrides(override_exprs[0], s)?,
        _ => {
            let spanned = spanned_root_exprs
                .iter()
                .filter(gen_first_atom_filter_spanned("defoverrides"))
                .nth(1)
                .expect("> 2 overrides");
            bail_span!(
                spanned,
                "Only one defoverrides allowed, found more. Delete the extras."
            )
        }
    };

    Ok(IntermediateCfg {
        options: cfg,
        mapped_keys,
        layer_info,
        klayers: s.a.bref_slice(klayers),
        sequences,
        overrides,
    })
}

fn error_on_unknown_top_level_atoms(exprs: &[Spanned<Vec<SExpr>>]) -> Result<()> {
    for expr in exprs {
        expr.t
            .first()
            .ok_or_else(|| {
                anyhow_span!(
                    expr,
                    "Found empty list as a configuration item, you should delete this"
                )
            })?
            .atom(None)
            .map(|a| match a {
                "defcfg"
                | "defalias"
                | "defaliasenvcond"
                | "defsrc"
                | DEFLAYER
                | DEFLAYER_MAPPED
                | "defoverrides"
                | "deflocalkeys-macos"
                | "deflocalkeys-linux"
                | "deflocalkeys-win"
                | "deflocalkeys-wintercept"
                | "deffakekeys"
                | "defvirtualkeys"
                | "defchords"
                | "defvar"
                | "deftemplate"
                | "defseq" => Ok(()),
                _ => err_span!(expr, "Found unknown configuration item"),
            })
            .ok_or_else(|| {
                anyhow_expr!(
                    expr.t.first().expect("not empty"),
                    "Invalid: found list as first item in a configuration item"
                )
            })??;
    }
    Ok(())
}

/// Return a closure that filters a root expression by the content of the first element. The
/// closure returns true if the first element is an atom that matches the input `a` and false
/// otherwise.
fn gen_first_atom_filter(a: &str) -> impl Fn(&&Vec<SExpr>) -> bool {
    let a = a.to_owned();
    move |expr| {
        if expr.is_empty() {
            return false;
        }
        if let SExpr::Atom(atom) = &expr[0] {
            atom.t == a
        } else {
            false
        }
    }
}

/// Return a closure that filters a root expression by the content of the first element. The
/// closure returns true if the first element is an atom that starts with the input `a` and false
/// otherwise.
fn gen_first_atom_start_filter(a: &str) -> impl Fn(&&Vec<SExpr>) -> bool {
    let a = a.to_owned();
    move |expr| {
        if expr.is_empty() {
            return false;
        }
        if let SExpr::Atom(atom) = &expr[0] {
            atom.t.starts_with(&a)
        } else {
            false
        }
    }
}

/// Return a closure that filters a root expression by the content of the first element. The
/// closure returns true if the first element is an atom that matches the input `a` and false
/// otherwise.
fn gen_first_atom_filter_spanned(a: &str) -> impl Fn(&&Spanned<Vec<SExpr>>) -> bool {
    let a = a.to_owned();
    move |expr| {
        if expr.t.is_empty() {
            return false;
        }
        if let SExpr::Atom(atom) = &expr.t[0] {
            atom.t == a
        } else {
            false
        }
    }
}

/// Consumes the first element and returns the rest of the iterator. Returns `Ok` if the first
/// element is an atom and equals `expected_first`.
fn check_first_expr<'a>(
    mut exprs: impl Iterator<Item = &'a SExpr>,
    expected_first: &str,
) -> Result<impl Iterator<Item = &'a SExpr>> {
    let first_atom = exprs
        .next()
        .ok_or_else(|| anyhow!("Passed empty list to {expected_first}"))?
        .atom(None)
        .ok_or_else(|| anyhow!("First entry is expected to be an atom for {expected_first}"))?;
    if first_atom != expected_first {
        bail!("Passed non-{expected_first} expression to {expected_first}: {first_atom}");
    }
    Ok(exprs)
}

/// Parse custom keys from an expression starting with deflocalkeys.
fn parse_deflocalkeys(
    def_local_keys_variant: &str,
    expr: &[SExpr],
) -> Result<HashMap<String, OsCode>> {
    let mut localkeys = HashMap::default();
    let mut exprs = check_first_expr(expr.iter(), def_local_keys_variant)?;
    // Read k-v pairs from the configuration
    while let Some(key_expr) = exprs.next() {
        let key = key_expr.atom(None).ok_or_else(|| {
            anyhow_expr!(key_expr, "No lists are allowed in {def_local_keys_variant}")
        })?;
        if str_to_oscode(key).is_some() {
            bail_expr!(
                key_expr,
                "Cannot use {key} in {def_local_keys_variant} because it is a default key name"
            );
        }
        if localkeys.contains_key(key) {
            bail_expr!(
                key_expr,
                "Duplicate {key} found in {def_local_keys_variant}"
            );
        }
        let osc = match exprs.next() {
            Some(v) => v
                .atom(None)
                .ok_or_else(|| anyhow_expr!(v, "No lists are allowed in {def_local_keys_variant}"))
                .and_then(|osc| {
                    osc.parse::<u16>().map_err(|_| {
                        anyhow_expr!(v, "Unknown number in {def_local_keys_variant}: {osc}")
                    })
                })
                .and_then(|osc| {
                    OsCode::from_u16(osc).ok_or_else(|| {
                        anyhow_expr!(v, "Unknown number in {def_local_keys_variant}: {osc}")
                    })
                })?,
            None => bail_expr!(key_expr, "Key without a number in {def_local_keys_variant}"),
        };
        log::debug!("custom mapping: {key} {}", osc.as_u16());
        localkeys.insert(key.to_owned(), osc);
    }
    Ok(localkeys)
}

/// Parse mapped keys from an expression starting with defsrc. Returns the key mapping as well as
/// a vec of the indexes in order. The length of the returned vec should be matched by the length
/// of all layer declarations.
fn parse_defsrc(expr: &[SExpr], defcfg: &CfgOptions) -> Result<(MappedKeys, Vec<usize>)> {
    let exprs = check_first_expr(expr.iter(), "defsrc")?;
    let mut mkeys = MappedKeys::default();
    let mut ordered_codes = Vec::new();
    for expr in exprs {
        let s = match expr {
            SExpr::Atom(a) => &a.t,
            _ => bail_expr!(expr, "No lists allowed in defsrc"),
        };
        let oscode = str_to_oscode(s)
            .ok_or_else(|| anyhow_expr!(expr, "Unknown key in defsrc: \"{}\"", s))?;
        if mkeys.contains(&oscode) {
            bail_expr!(expr, "Repeat declaration of key in defsrc: \"{}\"", s)
        }
        mkeys.insert(oscode);
        ordered_codes.push(oscode.into());
    }

    log::info!("process unmapped keys: {}", defcfg.process_unmapped_keys);
    if defcfg.process_unmapped_keys {
        for osc in 0..KEYS_IN_ROW as u16 {
            if let Some(osc) = OsCode::from_u16(osc) {
                match KeyCode::from(osc) {
                    KeyCode::No => {}
                    _ => {
                        mkeys.insert(osc);
                    }
                }
            }
        }
    }

    mkeys.shrink_to_fit();
    Ok((mkeys, ordered_codes))
}

type LayerIndexes = HashMap<String, usize>;
type Aliases = HashMap<String, &'static KanataAction>;

/// Returns layer names and their indexes into the keyberon layout. This also checks that:
/// - All layers have the same number of items as the defsrc,
/// - There are no duplicate layer names
/// - Parentheses weren't used directly or kmonad-style escapes for parentheses weren't used.
fn parse_layer_indexes(exprs: &[SpannedLayerExprs], expected_len: usize) -> Result<LayerIndexes> {
    let mut layer_indexes = HashMap::default();
    for (i, expr_type) in exprs.iter().enumerate() {
        let (mut subexprs, expr, do_element_count_check) = match expr_type {
            SpannedLayerExprs::DefsrcMapping(e) => {
                (check_first_expr(e.t.iter(), DEFLAYER)?, e, true)
            }
            SpannedLayerExprs::CustomMapping(e) => {
                (check_first_expr(e.t.iter(), DEFLAYER_MAPPED)?, e, false)
            }
        };
        let layer_expr = subexprs.next().ok_or_else(|| {
            anyhow_span!(expr, "deflayer requires a name and {expected_len} item(s)")
        })?;
        let layer_name = match expr_type {
            SpannedLayerExprs::DefsrcMapping(_) => layer_expr
                .atom(None)
                .ok_or_else(|| {
                    anyhow_expr!(layer_expr, "layer name after {DEFLAYER} must be a string")
                })?
                .to_owned(),
            SpannedLayerExprs::CustomMapping(_) => {
                let list = layer_expr
                    .list(None)
                    .ok_or_else(|| {
                        anyhow_expr!(
                            layer_expr,
                            "layer name after {DEFLAYER_MAPPED} must be in parentheses"
                        )
                    })?
                    .to_owned();
                if list.len() != 1 {
                    bail_expr!(
                        layer_expr,
                        "layer name after {DEFLAYER_MAPPED} must be a string within one pair of parentheses"
                    );
                }
                list[0].atom(None).ok_or_else(|| anyhow_expr!(layer_expr, "layer name after {DEFLAYER_MAPPED} must be a string within one pair of parentheses"))?.to_owned()
            }
        };
        if layer_indexes.get(&layer_name).is_some() {
            bail_expr!(layer_expr, "duplicate layer name: {}", layer_name);
        }
        // Check if user tried to use parentheses directly - `(` and `)`
        // or escaped them like in kmonad - `\(` and `\)`.
        for subexpr in subexprs {
            if let Some(list) = subexpr.list(None) {
                if list.is_empty() {
                    bail_expr!(
                        subexpr,
                        "You can't put parentheses in deflayer directly, because they are special characters for delimiting lists.\n\
                         To get `(` and `)` in US layout, you should use `S-9` and `S-0` respectively.\n\
                         For more context, see: https://github.com/jtroo/kanata/issues/459"
                    )
                }
                if list.len() == 1
                    && list
                        .first()
                        .is_some_and(|s| s.atom(None).is_some_and(|atom| atom == "\\"))
                {
                    bail_expr!(
                        subexpr,
                        "Escaping shifted characters with `\\` is currently not supported in kanata.\n\
                         To get `(` and `)` in US layout, you should use `S-9` and `S-0` respectively.\n\
                         For more context, see: https://github.com/jtroo/kanata/issues/163"
                    )
                }
            }
        }
        if do_element_count_check {
            let num_actions = expr.t.len() - 2;
            if num_actions != expected_len {
                bail_span!(
                    expr,
                    "Layer {} has {} item(s), but requires {} to match defsrc",
                    layer_name,
                    num_actions,
                    expected_len
                )
            }
        }
        layer_indexes.insert(layer_name, i);
    }

    Ok(layer_indexes)
}

#[derive(Debug, Clone)]
enum LayerExprs {
    DefsrcMapping(Vec<SExpr>),
    CustomMapping(Vec<SExpr>),
}

#[derive(Debug, Clone)]
enum SpannedLayerExprs {
    DefsrcMapping(Spanned<Vec<SExpr>>),
    CustomMapping(Spanned<Vec<SExpr>>),
}

#[derive(Debug)]
pub struct ParsedState {
    layer_exprs: Vec<LayerExprs>,
    aliases: Aliases,
    layer_idxs: LayerIndexes,
    mapping_order: Vec<usize>,
    virtual_keys: HashMap<String, (usize, &'static KanataAction)>,
    chord_groups: HashMap<String, ChordGroup>,
    defsrc_layer: [KanataAction; KEYS_IN_ROW],
    vars: HashMap<String, SExpr>,
    is_cmd_enabled: bool,
    delegate_to_first_layer: bool,
    default_sequence_timeout: u16,
    default_sequence_input_mode: SequenceInputMode,
    block_unmapped_keys: bool,
    switch_max_key_timing: Cell<u16>,
    a: Arc<Allocations>,
}

impl ParsedState {
    fn vars(&self) -> Option<&HashMap<String, SExpr>> {
        Some(&self.vars)
    }
}

impl Default for ParsedState {
    fn default() -> Self {
        let default_cfg = CfgOptions::default();
        Self {
            layer_exprs: Default::default(),
            aliases: Default::default(),
            layer_idxs: Default::default(),
            mapping_order: Default::default(),
<<<<<<< HEAD
            defsrc_layer: [KanataAction::NoOp; KEYS_IN_ROW],
            fake_keys: Default::default(),
=======
            defsrc_layer: [KanataAction::Trans; KEYS_IN_ROW],
            virtual_keys: Default::default(),
>>>>>>> 9205c501
            chord_groups: Default::default(),
            vars: Default::default(),
            is_cmd_enabled: default_cfg.enable_cmd,
            delegate_to_first_layer: default_cfg.delegate_to_first_layer,
            default_sequence_timeout: default_cfg.sequence_timeout,
            default_sequence_input_mode: default_cfg.sequence_input_mode,
            block_unmapped_keys: default_cfg.block_unmapped_keys,
            switch_max_key_timing: Cell::new(0),
            a: unsafe { Allocations::new() },
        }
    }
}

#[derive(Debug, Clone)]
struct ChordGroup {
    id: u16,
    name: String,
    keys: Vec<String>,
    coords: Vec<((u8, u16), ChordKeys)>,
    chords: HashMap<u128, SExpr>,
    timeout: u16,
}

fn parse_vars(exprs: &[&Vec<SExpr>], s: &mut ParsedState) -> Result<()> {
    for expr in exprs {
        let mut subexprs = check_first_expr(expr.iter(), "defvar")?;
        // Read k-v pairs from the configuration
        while let Some(var_name_expr) = subexprs.next() {
            let var_name = match var_name_expr {
                SExpr::Atom(a) => &a.t,
                _ => bail_expr!(var_name_expr, "variable name must not be a list"),
            };
            let var_expr = match subexprs.next() {
                Some(v) => match v {
                    SExpr::Atom(_) => v.clone(),
                    SExpr::List(l) => parse_list_var(l, &s.vars),
                },
                None => bail_expr!(var_name_expr, "variable name must have a subsequent value"),
            };
            if s.vars.insert(var_name.into(), var_expr).is_some() {
                bail_expr!(var_name_expr, "duplicate variable name: {}", var_name);
            }
        }
    }
    Ok(())
}

fn parse_list_var(expr: &Spanned<Vec<SExpr>>, vars: &HashMap<String, SExpr>) -> SExpr {
    let ret = match expr.t.first() {
        Some(SExpr::Atom(a)) => match a.t.as_str() {
            "concat" => {
                let mut concat_str = String::new();
                let visitees = &expr.t[1..];
                push_all_atoms(visitees, vars, &mut concat_str);
                SExpr::Atom(Spanned {
                    span: expr.span.clone(),
                    t: concat_str,
                })
            }
            _ => SExpr::List(expr.clone()),
        },
        _ => SExpr::List(expr.clone()),
    };
    ret
}

fn push_all_atoms(exprs: &[SExpr], vars: &HashMap<String, SExpr>, pusheen: &mut String) {
    for expr in exprs {
        if let Some(a) = expr.atom(Some(vars)) {
            pusheen.push_str(a.trim_matches('"'));
        } else if let Some(l) = expr.list(Some(vars)) {
            push_all_atoms(l, vars, pusheen);
        }
    }
}

/// Parse alias->action mappings from multiple exprs starting with defalias.
/// Mutates the input `s` by storing aliases inside.
fn parse_aliases(exprs: &[&Vec<SExpr>], s: &mut ParsedState) -> Result<()> {
    for expr in exprs {
        handle_standard_defalias(expr, s)?;
        handle_envcond_defalias(expr, s)?;
    }
    Ok(())
}

fn handle_standard_defalias(expr: &[SExpr], s: &mut ParsedState) -> Result<()> {
    let subexprs = match check_first_expr(expr.iter(), "defalias") {
        Ok(s) => s,
        Err(_) => return Ok(()),
    };
    read_alias_name_action_pairs(subexprs, s)
}

fn handle_envcond_defalias(expr: &[SExpr], s: &mut ParsedState) -> Result<()> {
    let mut subexprs = match check_first_expr(expr.iter(), "defaliasenvcond") {
        Ok(exprs) => exprs,
        Err(_) => return Ok(()),
    };

    let conderr = "defaliasenvcond must have a list with 2 strings as the first parameter:\n\
            (<env var name> <env var value>)";

    // Check that there is a list containing the environment variable name and value that
    // determines if this defalias entry should be used. If there is no match, return early.
    match subexprs.next() {
        Some(expr) => {
            let envcond = expr.list(s.vars()).ok_or_else(|| {
                anyhow_expr!(expr, "Found a string, but expected a list.\n{conderr}")
            })?;
            if envcond.len() != 2 {
                bail_expr!(expr, "List has the incorrect number of items.\n{conderr}");
            }
            let env_var_name = envcond[0].atom(s.vars()).ok_or_else(|| {
                anyhow_expr!(
                    expr,
                    "Environment variable name must be a string, not a list.\n{conderr}"
                )
            })?;
            let env_var_value = envcond[1].atom(s.vars()).ok_or_else(|| {
                anyhow_expr!(
                    expr,
                    "Environment variable value must be a string, not a list.\n{conderr}"
                )
            })?;
            if !std::env::vars().any(|(name, value)| name == env_var_name && value == env_var_value)
            {
                log::info!("Did not find env var ({env_var_name} {env_var_value}), skipping associated aliases");
                return Ok(());
            }
            log::info!("Found env var ({env_var_name} {env_var_value}), using associated aliases");
        }
        None => bail_expr!(&expr[0], "Missing a list item.\n{conderr}"),
    };
    read_alias_name_action_pairs(subexprs, s)
}

fn read_alias_name_action_pairs<'a>(
    mut exprs: impl Iterator<Item = &'a SExpr>,
    s: &mut ParsedState,
) -> Result<()> {
    // Read k-v pairs from the configuration
    while let Some(alias_expr) = exprs.next() {
        let alias = match alias_expr {
            SExpr::Atom(a) => &a.t,
            _ => bail_expr!(
                alias_expr,
                "Alias names cannot be lists. Invalid alias: {:?}",
                alias_expr
            ),
        };
        let action = match exprs.next() {
            Some(v) => v,
            None => bail_expr!(alias_expr, "Found alias without an action - add an action"),
        };
        let action = parse_action(action, s)?;
        if s.aliases.insert(alias.into(), action).is_some() {
            bail_expr!(alias_expr, "Duplicate alias: {}", alias);
        }
    }
    Ok(())
}

/// Parse a `kanata_keyberon::action::Action` from a `SExpr`.
fn parse_action(expr: &SExpr, s: &ParsedState) -> Result<&'static KanataAction> {
    expr.atom(s.vars())
        .map(|a| parse_action_atom(&Spanned::new(a.into(), expr.span()), s))
        .unwrap_or_else(|| {
            expr.list(s.vars())
                .map(|l| parse_action_list(l, s))
                .expect("must be atom or list")
        })
        .map_err(|mut e| {
            if e.span.is_none() {
                e.span = Some(expr.span())
            };
            e
        })
}

/// Returns a single custom action in the proper wrapped type.
fn custom(ca: CustomAction, a: &Allocations) -> Result<&'static KanataAction> {
    Ok(a.sref(Action::Custom(a.sref(a.sref_slice(ca)))))
}

/// Parse a `kanata_keyberon::action::Action` from a string.
fn parse_action_atom(ac_span: &Spanned<String>, s: &ParsedState) -> Result<&'static KanataAction> {
    let ac = &*ac_span.t;
    if is_list_action(ac) {
        bail_span!(
            ac_span,
            "This is a list action and must be in parentheses: ({ac} ...)"
        );
    }
    match ac {
        "_" | "‗" | "≝" => return Ok(s.a.sref(Action::Trans)),
        "XX" | "✗" | "∅" | "•" => return Ok(s.a.sref(Action::NoOp)),
        "lrld" => return custom(CustomAction::LiveReload, &s.a),
        "lrld-next" | "lrnx" => return custom(CustomAction::LiveReloadNext, &s.a),
        "lrld-prev" | "lrpv" => return custom(CustomAction::LiveReloadPrev, &s.a),
        "sldr" => {
            return custom(
                CustomAction::SequenceLeader(
                    s.default_sequence_timeout,
                    s.default_sequence_input_mode,
                ),
                &s.a,
            )
        }
        "scnl" => return custom(CustomAction::SequenceCancel, &s.a),
        "mlft" | "mouseleft" => return custom(CustomAction::Mouse(Btn::Left), &s.a),
        "mrgt" | "mouseright" => return custom(CustomAction::Mouse(Btn::Right), &s.a),
        "mmid" | "mousemid" => return custom(CustomAction::Mouse(Btn::Mid), &s.a),
        "mfwd" | "mouseforward" => return custom(CustomAction::Mouse(Btn::Forward), &s.a),
        "mbck" | "mousebackward" => return custom(CustomAction::Mouse(Btn::Backward), &s.a),
        "mltp" | "mousetapleft" => return custom(CustomAction::MouseTap(Btn::Left), &s.a),
        "mrtp" | "mousetapright" => return custom(CustomAction::MouseTap(Btn::Right), &s.a),
        "mmtp" | "mousetapmid" => return custom(CustomAction::MouseTap(Btn::Mid), &s.a),
        "mftp" | "mousetapforward" => return custom(CustomAction::MouseTap(Btn::Forward), &s.a),
        "mbtp" | "mousetapbackward" => return custom(CustomAction::MouseTap(Btn::Backward), &s.a),
        "mwu" | "mousewheelup" => {
            return custom(
                CustomAction::MWheelNotch {
                    direction: MWheelDirection::Up,
                },
                &s.a,
            )
        }
        "mwd" | "mousewheeldown" => {
            return custom(
                CustomAction::MWheelNotch {
                    direction: MWheelDirection::Down,
                },
                &s.a,
            )
        }
        "mwl" | "mousewheelleft" => {
            return custom(
                CustomAction::MWheelNotch {
                    direction: MWheelDirection::Left,
                },
                &s.a,
            )
        }
        "mwr" | "mousewheelright" => {
            return custom(
                CustomAction::MWheelNotch {
                    direction: MWheelDirection::Right,
                },
                &s.a,
            )
        }
        "rpt" | "repeat" | "rpt-key" => return custom(CustomAction::Repeat, &s.a),
        "rpt-any" => return Ok(s.a.sref(Action::Repeat)),
        "dynamic-macro-record-stop" => {
            return custom(CustomAction::DynamicMacroRecordStop(0), &s.a)
        }
        _ => {}
    };
    if let Some(oscode) = str_to_oscode(ac) {
        return Ok(s.a.sref(k(oscode.into())));
    }
    if let Some(alias) = ac.strip_prefix('@') {
        return match s.aliases.get(alias) {
            Some(ac) => Ok(*ac),
            None => bail!(
                "Referenced unknown alias {}. Note that order of declarations matter.",
                alias
            ),
        };
    }
    if let Some(unisym) = ac.strip_prefix('🔣') {
        // TODO: when unicode accepts multiple chars, change this to feed the whole string, not just the first char
        return custom(
            CustomAction::Unicode(unisym.chars().next().expect("1 char")),
            &s.a,
        );
    }
    // Parse a sequence like `C-S-v` or `C-A-del`
    let (mut keys, unparsed_str) = parse_mod_prefix(ac)?;
    keys.push(
        str_to_oscode(unparsed_str)
            .ok_or_else(|| {
                // check aliases
                if s.aliases.contains_key(ac) {
                    anyhow!("Unknown key/action: {ac}. If you meant to use an alias, prefix it with '@' symbol: @{ac}")
                } else if s.vars.contains_key(ac) {
                    anyhow!("Unknown key/action: {ac}. If you meant to use a variable, prefix it with '$' symbol: ${ac}")
                } else {
                    anyhow!("Unknown key/action: {ac}")
                }
            })?
            .into(),
    );
    Ok(s.a.sref(Action::MultipleKeyCodes(s.a.sref(s.a.sref_vec(keys)))))
}

/// Parse a `kanata_keyberon::action::Action` from a `SExpr::List`.
fn parse_action_list(ac: &[SExpr], s: &ParsedState) -> Result<&'static KanataAction> {
    if ac.is_empty() {
        return Ok(s.a.sref(Action::NoOp));
    }
    let ac_type = match &ac[0] {
        SExpr::Atom(a) => &a.t,
        _ => bail!("All list actions must start with string and not a list"),
    };
    if !is_list_action(ac_type) {
        bail_expr!(&ac[0], "Unknown action type: {ac_type}");
    }
    match ac_type.as_str() {
        LAYER_SWITCH => parse_layer_base(&ac[1..], s),
        LAYER_TOGGLE | LAYER_WHILE_HELD => parse_layer_toggle(&ac[1..], s),
        TAP_HOLD => parse_tap_hold(&ac[1..], s, HoldTapConfig::Default),
        TAP_HOLD_PRESS => parse_tap_hold(&ac[1..], s, HoldTapConfig::HoldOnOtherKeyPress),
        TAP_HOLD_RELEASE => parse_tap_hold(&ac[1..], s, HoldTapConfig::PermissiveHold),
        TAP_HOLD_PRESS_TIMEOUT => {
            parse_tap_hold_timeout(&ac[1..], s, HoldTapConfig::HoldOnOtherKeyPress)
        }
        TAP_HOLD_RELEASE_TIMEOUT => {
            parse_tap_hold_timeout(&ac[1..], s, HoldTapConfig::PermissiveHold)
        }
        TAP_HOLD_RELEASE_KEYS => {
            parse_tap_hold_keys(&ac[1..], s, "release", custom_tap_hold_release)
        }
        TAP_HOLD_EXCEPT_KEYS => parse_tap_hold_keys(&ac[1..], s, "except", custom_tap_hold_except),
        MULTI => parse_multi(&ac[1..], s),
        MACRO => parse_macro(&ac[1..], s, RepeatMacro::No),
        MACRO_REPEAT => parse_macro(&ac[1..], s, RepeatMacro::Yes),
        MACRO_RELEASE_CANCEL => parse_macro_release_cancel(&ac[1..], s, RepeatMacro::No),
        MACRO_REPEAT_RELEASE_CANCEL => parse_macro_release_cancel(&ac[1..], s, RepeatMacro::Yes),
        UNICODE => parse_unicode(&ac[1..], s),
        SYM => parse_unicode(&ac[1..], s),
        ONE_SHOT | ONE_SHOT_PRESS => parse_one_shot(&ac[1..], s, OneShotEndConfig::EndOnFirstPress),
        ONE_SHOT_RELEASE => parse_one_shot(&ac[1..], s, OneShotEndConfig::EndOnFirstRelease),
        ONE_SHOT_PRESS_PCANCEL => {
            parse_one_shot(&ac[1..], s, OneShotEndConfig::EndOnFirstPressOrRepress)
        }
        ONE_SHOT_RELEASE_PCANCEL => {
            parse_one_shot(&ac[1..], s, OneShotEndConfig::EndOnFirstReleaseOrRepress)
        }
        TAP_DANCE => parse_tap_dance(&ac[1..], s, TapDanceConfig::Lazy),
        TAP_DANCE_EAGER => parse_tap_dance(&ac[1..], s, TapDanceConfig::Eager),
        CHORD => parse_chord(&ac[1..], s),
        RELEASE_KEY => parse_release_key(&ac[1..], s),
        RELEASE_LAYER => parse_release_layer(&ac[1..], s),
        ON_PRESS_FAKEKEY => parse_on_press_fake_key_op(&ac[1..], s),
        ON_RELEASE_FAKEKEY => parse_on_release_fake_key_op(&ac[1..], s),
        ON_PRESS_FAKEKEY_DELAY => parse_fake_key_delay(&ac[1..], s),
        ON_RELEASE_FAKEKEY_DELAY => parse_on_release_fake_key_delay(&ac[1..], s),
        ON_IDLE_FAKEKEY => parse_on_idle_fakekey(&ac[1..], s),
        ON_PRESS => parse_on_press(&ac[1..], s),
        ON_RELEASE => parse_on_release(&ac[1..], s),
        ON_IDLE => parse_on_idle(&ac[1..], s),
        MWHEEL_UP => parse_mwheel(&ac[1..], MWheelDirection::Up, s),
        MWHEEL_DOWN => parse_mwheel(&ac[1..], MWheelDirection::Down, s),
        MWHEEL_LEFT => parse_mwheel(&ac[1..], MWheelDirection::Left, s),
        MWHEEL_RIGHT => parse_mwheel(&ac[1..], MWheelDirection::Right, s),
        MOVEMOUSE_UP => parse_move_mouse(&ac[1..], MoveDirection::Up, s),
        MOVEMOUSE_DOWN => parse_move_mouse(&ac[1..], MoveDirection::Down, s),
        MOVEMOUSE_LEFT => parse_move_mouse(&ac[1..], MoveDirection::Left, s),
        MOVEMOUSE_RIGHT => parse_move_mouse(&ac[1..], MoveDirection::Right, s),
        MOVEMOUSE_ACCEL_UP => parse_move_mouse_accel(&ac[1..], MoveDirection::Up, s),
        MOVEMOUSE_ACCEL_DOWN => parse_move_mouse_accel(&ac[1..], MoveDirection::Down, s),
        MOVEMOUSE_ACCEL_LEFT => parse_move_mouse_accel(&ac[1..], MoveDirection::Left, s),
        MOVEMOUSE_ACCEL_RIGHT => parse_move_mouse_accel(&ac[1..], MoveDirection::Right, s),
        MOVEMOUSE_SPEED => parse_move_mouse_speed(&ac[1..], s),
        SETMOUSE => parse_set_mouse(&ac[1..], s),
        DYNAMIC_MACRO_RECORD => parse_dynamic_macro_record(&ac[1..], s),
        DYNAMIC_MACRO_PLAY => parse_dynamic_macro_play(&ac[1..], s),
        ARBITRARY_CODE => parse_arbitrary_code(&ac[1..], s),
        CMD => parse_cmd(&ac[1..], s, CmdType::Standard),
        CMD_OUTPUT_KEYS => parse_cmd(&ac[1..], s, CmdType::OutputKeys),
        PUSH_MESSAGE => parse_push_message(&ac[1..], s),
        FORK => parse_fork(&ac[1..], s),
        CAPS_WORD => parse_caps_word(&ac[1..], s),
        CAPS_WORD_CUSTOM => parse_caps_word_custom(&ac[1..], s),
        DYNAMIC_MACRO_RECORD_STOP_TRUNCATE => parse_macro_record_stop_truncate(&ac[1..], s),
        SWITCH => parse_switch(&ac[1..], s),
        SEQUENCE => parse_sequence_start(&ac[1..], s),
        UNMOD => parse_unmod(UNMOD, &ac[1..], s),
        UNSHIFT => parse_unmod(UNSHIFT, &ac[1..], s),
        LIVE_RELOAD_NUM => parse_live_reload_num(&ac[1..], s),
        LIVE_RELOAD_FILE => parse_live_reload_file(&ac[1..], s),
        _ => unreachable!(),
    }
}

fn parse_layer_base(ac_params: &[SExpr], s: &ParsedState) -> Result<&'static KanataAction> {
    Ok(s.a.sref(Action::DefaultLayer(
        layer_idx(ac_params, &s.layer_idxs)? * 2,
    )))
}

fn parse_layer_toggle(ac_params: &[SExpr], s: &ParsedState) -> Result<&'static KanataAction> {
    Ok(s.a.sref(Action::Layer(layer_idx(ac_params, &s.layer_idxs)? * 2 + 1)))
}

fn layer_idx(ac_params: &[SExpr], layers: &LayerIndexes) -> Result<usize> {
    if ac_params.len() != 1 {
        bail!(
            "Layer actions expect one item: the layer name, found {} items",
            ac_params.len()
        )
    }
    let layer_name = match &ac_params[0] {
        SExpr::Atom(ln) => &ln.t,
        _ => bail_expr!(&ac_params[0], "layer name should be a string not a list",),
    };
    match layers.get(layer_name) {
        Some(i) => Ok(*i),
        None => err_expr!(
            &ac_params[0],
            "layer name is not declared in any deflayer: {layer_name}"
        ),
    }
}

fn parse_tap_hold(
    ac_params: &[SExpr],
    s: &ParsedState,
    config: HoldTapConfig<'static>,
) -> Result<&'static KanataAction> {
    if ac_params.len() != 4 {
        bail!(
            r"tap-hold expects 4 items after it, got {}.
Params in order:
<tap-timeout> <hold-timeout> <tap-action> <hold-action>",
            ac_params.len(),
        )
    }
    let tap_timeout = parse_u16(&ac_params[0], s, "tap timeout")?;
    let hold_timeout = parse_non_zero_u16(&ac_params[1], s, "hold timeout")?;
    let tap_action = parse_action(&ac_params[2], s)?;
    let hold_action = parse_action(&ac_params[3], s)?;
    if matches!(tap_action, Action::HoldTap { .. }) {
        bail!("tap-hold does not work in the tap-action of tap-hold")
    }
    Ok(s.a.sref(Action::HoldTap(s.a.sref(HoldTapAction {
        config,
        tap_hold_interval: tap_timeout,
        timeout: hold_timeout,
        tap: *tap_action,
        hold: *hold_action,
        timeout_action: *hold_action,
    }))))
}

fn parse_tap_hold_timeout(
    ac_params: &[SExpr],
    s: &ParsedState,
    config: HoldTapConfig<'static>,
) -> Result<&'static KanataAction> {
    if ac_params.len() != 5 {
        bail!(
            r"tap-hold-(press|release)-timeout expects 5 items after it, got {}.
Params in order:
<tap-timeout> <hold-timeout> <tap-action> <hold-action> <timeout-action>",
            ac_params.len(),
        )
    }
    let tap_timeout = parse_u16(&ac_params[0], s, "tap timeout")?;
    let hold_timeout = parse_non_zero_u16(&ac_params[1], s, "hold timeout")?;
    let tap_action = parse_action(&ac_params[2], s)?;
    let hold_action = parse_action(&ac_params[3], s)?;
    let timeout_action = parse_action(&ac_params[4], s)?;
    if matches!(tap_action, Action::HoldTap { .. }) {
        bail!("tap-hold does not work in the tap-action of tap-hold")
    }
    Ok(s.a.sref(Action::HoldTap(s.a.sref(HoldTapAction {
        config,
        tap_hold_interval: tap_timeout,
        timeout: hold_timeout,
        tap: *tap_action,
        hold: *hold_action,
        timeout_action: *timeout_action,
    }))))
}

fn parse_tap_hold_keys(
    ac_params: &[SExpr],
    s: &ParsedState,
    custom_name: &str,
    custom_func: TapHoldCustomFunc,
) -> Result<&'static KanataAction> {
    if ac_params.len() != 5 {
        bail!(
            r"tap-hold-{}-keys expects 5 items after it, got {}.
Params in order:
<tap-timeout> <hold-timeout> <tap-action> <hold-action> <tap-trigger-keys>",
            custom_name,
            ac_params.len(),
        )
    }
    let tap_timeout = parse_u16(&ac_params[0], s, "tap timeout")?;
    let hold_timeout = parse_non_zero_u16(&ac_params[1], s, "hold timeout")?;
    let tap_action = parse_action(&ac_params[2], s)?;
    let hold_action = parse_action(&ac_params[3], s)?;
    let tap_trigger_keys = parse_key_list(&ac_params[4], s, "tap-trigger-keys")?;
    if matches!(tap_action, Action::HoldTap { .. }) {
        bail!("tap-hold does not work in the tap-action of tap-hold")
    }
    Ok(s.a.sref(Action::HoldTap(s.a.sref(HoldTapAction {
        config: HoldTapConfig::Custom(custom_func(&tap_trigger_keys, &s.a)),
        tap_hold_interval: tap_timeout,
        timeout: hold_timeout,
        tap: *tap_action,
        hold: *hold_action,
        timeout_action: *hold_action,
    }))))
}

fn parse_u8_with_range(expr: &SExpr, s: &ParsedState, label: &str, min: u8, max: u8) -> Result<u8> {
    expr.atom(s.vars())
        .map(str::parse::<u8>)
        .and_then(|u| u.ok())
        .and_then(|u| {
            assert!(min <= max);
            if u >= min && u <= max {
                Some(u)
            } else {
                None
            }
        })
        .ok_or_else(|| anyhow_expr!(expr, "{label} must be {min}-{max}"))
}

fn parse_u16(expr: &SExpr, s: &ParsedState, label: &str) -> Result<u16> {
    expr.atom(s.vars())
        .map(str::parse::<u16>)
        .and_then(|u| u.ok())
        .ok_or_else(|| anyhow_expr!(expr, "{label} must be 0-65535"))
}

fn parse_non_zero_u16(expr: &SExpr, s: &ParsedState, label: &str) -> Result<u16> {
    expr.atom(s.vars())
        .map(str::parse::<u16>)
        .and_then(|u| match u {
            Ok(u @ 1..) => Some(u),
            _ => None,
        })
        .ok_or_else(|| anyhow_expr!(expr, "{label} must be 1-65535"))
}

fn parse_key_list(expr: &SExpr, s: &ParsedState, label: &str) -> Result<Vec<OsCode>> {
    expr.list(s.vars())
        .map(|keys| {
            keys.iter().try_fold(vec![], |mut keys, key| {
                key.atom(s.vars())
                    .map(|a| -> Result<()> {
                        keys.push(str_to_oscode(a).ok_or_else(|| {
                            anyhow_expr!(key, "string of a known key is expected")
                        })?);
                        Ok(())
                    })
                    .ok_or_else(|| {
                        anyhow_expr!(key, "string of a known key is expected, found list instead")
                    })??;
                Ok(keys)
            })
        })
        .ok_or_else(|| anyhow_expr!(expr, "{label} must be a list of keys"))?
}

fn parse_multi(ac_params: &[SExpr], s: &ParsedState) -> Result<&'static KanataAction> {
    if ac_params.is_empty() {
        bail!("multi expects at least one item after it")
    }
    let mut actions = Vec::new();
    let mut custom_actions: Vec<&'static CustomAction> = Vec::new();
    for expr in ac_params {
        let ac = parse_action(expr, s)?;
        match ac {
            Action::Custom(acs) => {
                for ac in acs.iter() {
                    custom_actions.push(ac);
                }
            }
            // Flatten multi actions
            Action::MultipleActions(acs) => {
                for ac in acs.iter() {
                    match ac {
                        Action::Custom(acs) => {
                            for ac in acs.iter() {
                                custom_actions.push(ac);
                            }
                        }
                        _ => actions.push(*ac),
                    }
                }
            }
            _ => actions.push(*ac),
        }
    }

    if !custom_actions.is_empty() {
        actions.push(Action::Custom(s.a.sref(s.a.sref_vec(custom_actions))));
    }

    if actions
        .iter()
        .filter(|ac| {
            matches!(
                ac,
                Action::TapDance(TapDance {
                    config: TapDanceConfig::Lazy,
                    ..
                }) | Action::HoldTap { .. }
                    | Action::Chords { .. }
            )
        })
        .count()
        > 1
    {
        bail!("Cannot combine multiple tap-hold/tap-dance/chord");
    }

    Ok(s.a.sref(Action::MultipleActions(s.a.sref(s.a.sref_vec(actions)))))
}

const MACRO_ERR: &str = "Action macro only accepts delays, keys, chords, chorded sub-macros, and a subset of special actions.\nThe macro section of the documentation describes this in more detail:\nhttps://github.com/jtroo/kanata/blob/main/docs/config.adoc#macro";
enum RepeatMacro {
    Yes,
    No,
}

fn parse_macro(
    ac_params: &[SExpr],
    s: &ParsedState,
    repeat: RepeatMacro,
) -> Result<&'static KanataAction> {
    if ac_params.is_empty() {
        bail!("macro expects at least one item after it")
    }
    let mut all_events = Vec::with_capacity(256);
    let mut params_remainder = ac_params;
    while !params_remainder.is_empty() {
        let mut events;
        (events, params_remainder) = parse_macro_item(params_remainder, s)?;
        all_events.append(&mut events);
    }
    all_events.push(SequenceEvent::Complete);
    all_events.shrink_to_fit();
    match repeat {
        RepeatMacro::No => Ok(s.a.sref(Action::Sequence {
            events: s.a.sref(s.a.sref(s.a.sref_vec(all_events))),
        })),
        RepeatMacro::Yes => Ok(s.a.sref(Action::RepeatableSequence {
            events: s.a.sref(s.a.sref(s.a.sref_vec(all_events))),
        })),
    }
}

fn parse_macro_release_cancel(
    ac_params: &[SExpr],
    s: &ParsedState,
    repeat: RepeatMacro,
) -> Result<&'static KanataAction> {
    let macro_action = parse_macro(ac_params, s, repeat)?;
    Ok(s.a.sref(Action::MultipleActions(s.a.sref(s.a.sref_vec(vec![
        *macro_action,
        Action::Custom(s.a.sref(s.a.sref_slice(CustomAction::CancelMacroOnRelease))),
    ])))))
}

#[derive(PartialEq)]
enum MacroNumberParseMode {
    Delay,
    Action,
}

#[allow(clippy::type_complexity)] // return type is not pub
fn parse_macro_item<'a>(
    acs: &'a [SExpr],
    s: &ParsedState,
) -> Result<(
    Vec<SequenceEvent<'static, &'static &'static [&'static CustomAction]>>,
    &'a [SExpr],
)> {
    parse_macro_item_impl(acs, s, MacroNumberParseMode::Delay)
}

#[allow(clippy::type_complexity)] // return type is not pub
fn parse_macro_item_impl<'a>(
    acs: &'a [SExpr],
    s: &ParsedState,
    num_parse_mode: MacroNumberParseMode,
) -> Result<(
    Vec<SequenceEvent<'static, &'static &'static [&'static CustomAction]>>,
    &'a [SExpr],
)> {
    if num_parse_mode == MacroNumberParseMode::Delay {
        if let Some(a) = acs[0].atom(s.vars()) {
            match parse_non_zero_u16(&acs[0], s, "delay") {
                Ok(duration) => {
                    let duration = u32::from(duration);
                    return Ok((vec![SequenceEvent::Delay { duration }], &acs[1..]));
                }
                Err(e) => {
                    if a.chars().all(|c| c.is_ascii_digit()) {
                        return Err(e);
                    }
                }
            }
        }
    }
    match parse_action(&acs[0], s) {
        Ok(Action::KeyCode(kc)) => {
            // Should note that I tried `SequenceEvent::Tap` initially but it seems to be buggy
            // so I changed the code to use individual press and release. The SequenceEvent
            // code is from a PR that (at the time of this writing) hasn't yet been merged into
            // keyberon master and doesn't have tests written for it yet. This seems to work as
            // expected right now though.
            Ok((
                vec![SequenceEvent::Press(*kc), SequenceEvent::Release(*kc)],
                &acs[1..],
            ))
        }
        Ok(Action::MultipleKeyCodes(kcs)) => {
            // chord - press in order then release in the reverse order
            let mut events = vec![];
            for kc in kcs.iter() {
                events.push(SequenceEvent::Press(*kc));
            }
            for kc in kcs.iter().rev() {
                events.push(SequenceEvent::Release(*kc));
            }
            Ok((events, &acs[1..]))
        }
        Ok(Action::Custom(custom)) => Ok((vec![SequenceEvent::Custom(custom)], &acs[1..])),
        _ => {
            if let Some(submacro) = acs[0].list(s.vars()) {
                // If it's just a list that's not parsable as a usable action, try parsing the
                // content.
                let mut submacro_remainder = submacro;
                let mut all_events = vec![];
                while !submacro_remainder.is_empty() {
                    let mut events;
                    (events, submacro_remainder) = parse_macro_item(submacro_remainder, s)?;
                    all_events.append(&mut events);
                }
                return Ok((all_events, &acs[1..]));
            }

            let (held_mods, unparsed_str) = parse_mods_held_for_submacro(&acs[0], s)?;
            let mut all_events = vec![];

            // First, press all of the modifiers
            for kc in held_mods.iter().copied() {
                all_events.push(SequenceEvent::Press(kc));
            }

            let mut rem_start = 1;
            let maybe_list_var = SExpr::Atom(Spanned::new(unparsed_str.into(), acs[0].span()));
            let submacro = match maybe_list_var.list(s.vars()) {
                Some(l) => l,
                None => {
                    // Ensure that the unparsed text is empty since otherwise it means there is
                    // invalid text there
                    if !unparsed_str.is_empty() {
                        bail_expr!(&acs[0], "{MACRO_ERR}")
                    }
                    // Check for a follow-up list
                    rem_start = 2;
                    if acs.len() < 2 {
                        bail_expr!(&acs[0], "{MACRO_ERR}")
                    }
                    acs[1]
                        .list(s.vars())
                        .ok_or_else(|| anyhow_expr!(&acs[1], "{MACRO_ERR}"))?
                }
            };
            let mut submacro_remainder = submacro;
            let mut events;
            while !submacro_remainder.is_empty() {
                (events, submacro_remainder) = parse_macro_item(submacro_remainder, s)?;
                all_events.append(&mut events);
            }

            // Lastly, release modifiers
            for kc in held_mods.iter().copied() {
                all_events.push(SequenceEvent::Release(kc));
            }

            Ok((all_events, &acs[rem_start..]))
        }
    }
}

/// Parses mod keys like `C-S-`. Returns the `KeyCode`s for the modifiers parsed and the unparsed
/// text after any parsed modifier prefixes.
fn parse_mods_held_for_submacro<'a>(
    held_mods: &'a SExpr,
    s: &'a ParsedState,
) -> Result<(Vec<KeyCode>, &'a str)> {
    let mods = held_mods
        .atom(s.vars())
        .ok_or_else(|| anyhow_expr!(held_mods, "{MACRO_ERR}"))?;
    let (mod_keys, unparsed_str) = parse_mod_prefix(mods)?;
    if mod_keys.is_empty() {
        bail_expr!(held_mods, "{MACRO_ERR}");
    }
    Ok((mod_keys, unparsed_str))
}

static KEYMODI: [(&str, KeyCode); 31] = [
    ("S-", KeyCode::LShift),
    ("‹⇧", KeyCode::LShift),
    ("⇧›", KeyCode::RShift),
    ("RS-", KeyCode::RShift),
    ("C-", KeyCode::LCtrl),
    ("‹⎈", KeyCode::LCtrl),
    ("‹⌃", KeyCode::LCtrl),
    ("⎈›", KeyCode::RCtrl),
    ("⌃›", KeyCode::RCtrl),
    ("RC-", KeyCode::RCtrl),
    ("M-", KeyCode::LGui),
    ("‹◆", KeyCode::LGui),
    ("‹⌘", KeyCode::LGui),
    ("‹❖", KeyCode::LGui),
    ("◆›", KeyCode::RGui),
    ("⌘›", KeyCode::RGui),
    ("❖›", KeyCode::RGui),
    ("RM-", KeyCode::RGui),
    ("‹⎇", KeyCode::LAlt),
    ("A-", KeyCode::LAlt),
    ("‹⌥", KeyCode::LAlt),
    ("AG-", KeyCode::RAlt),
    ("RA-", KeyCode::RAlt),
    ("⎇›", KeyCode::RAlt),
    ("⌥›", KeyCode::RAlt),
    ("⎈", KeyCode::LCtrl), // Shorter indicators should be at the end to only get matched after indicators with sides have had a chance
    ("⌥", KeyCode::LAlt),
    ("⎇", KeyCode::LAlt),
    ("◆", KeyCode::LGui),
    ("⌘", KeyCode::LGui),
    ("❖", KeyCode::LGui),
];

/// Parses mod keys like `C-S-`. Returns the `KeyCode`s for the modifiers parsed and the unparsed
/// text after any parsed modifier prefixes.
pub fn parse_mod_prefix(mods: &str) -> Result<(Vec<KeyCode>, &str)> {
    let mut key_stack = Vec::new();
    let mut rem = mods;
    loop {
        let mut found_none = true;
        for (key_s, key_code) in &KEYMODI {
            if let Some(rest) = rem.strip_prefix(key_s) {
                if key_stack.contains(key_code) {
                    bail!("Redundant \"{key_code:?}\" in {mods:?}");
                }
                key_stack.push(*key_code);
                rem = rest;
                found_none = false;
            }
        }
        if found_none {
            break;
        }
    }
    Ok((key_stack, rem))
}

fn parse_unicode(ac_params: &[SExpr], s: &ParsedState) -> Result<&'static KanataAction> {
    const ERR_STR: &str = "unicode expects exactly one (not combos looking like one) unicode character as an argument";
    if ac_params.len() != 1 {
        bail!(ERR_STR)
    }
    ac_params[0]
        .atom(s.vars())
        .map(|a| {
            if a.chars().count() != 1 {
                bail_expr!(&ac_params[0], "{ERR_STR}")
            }
            Ok(s.a.sref(Action::Custom(s.a.sref(s.a.sref_slice(
                CustomAction::Unicode(a.chars().next().expect("1 char")),
            )))))
        })
        .ok_or_else(|| anyhow_expr!(&ac_params[0], "{ERR_STR}"))?
}

enum CmdType {
    Standard,
    OutputKeys,
}

fn parse_cmd(
    ac_params: &[SExpr],
    s: &ParsedState,
    cmd_type: CmdType,
) -> Result<&'static KanataAction> {
    const ERR_STR: &str = "cmd expects at least one string";
    if !s.is_cmd_enabled {
        bail!("cmd is not enabled, but cmd is in the configuration");
    }
    let mut cmd = vec![];
    collect_strings(ac_params, &mut cmd, s);
    if cmd.is_empty() {
        bail!(ERR_STR);
    }
    Ok(s.a
        .sref(Action::Custom(s.a.sref(s.a.sref_slice(match cmd_type {
            CmdType::Standard => CustomAction::Cmd(cmd),
            CmdType::OutputKeys => CustomAction::CmdOutputKeys(cmd),
        })))))
}

/// Recurse through all levels of list nesting and collect into a flat list of strings.
/// Recursion is DFS, which matches left-to-right reading of the strings as they appear,
/// if everything was on a single line.
fn collect_strings(params: &[SExpr], strings: &mut Vec<String>, s: &ParsedState) {
    for param in params {
        if let Some(a) = param.atom(s.vars()) {
            strings.push(a.trim_matches('"').to_owned());
        } else {
            // unwrap: this must be a list, since it's not an atom.
            let l = param.list(s.vars()).unwrap();
            collect_strings(l, strings, s);
        }
    }
}

#[test]
fn test_collect_strings() {
    let params = r#"(gah (squish "squash" (splish splosh) "bah mah") dah)"#;
    let params = sexpr::parse(params, "noexist").unwrap();
    let mut strings = vec![];
    collect_strings(&params[0].t, &mut strings, &ParsedState::default());
    assert_eq!(
        &strings,
        &["gah", "squish", "squash", "splish", "splosh", "bah mah", "dah"]
    );
}

fn parse_push_message(ac_params: &[SExpr], s: &ParsedState) -> Result<&'static KanataAction> {
    if ac_params.is_empty() {
        bail!(
             "{PUSH_MESSAGE} expects at least one item, an item can be a list or an atom, found 0, none"
        );
    }
    let message = to_simple_expr(ac_params, s);
    custom(CustomAction::PushMessage(message), &s.a)
}

fn to_simple_expr(params: &[SExpr], s: &ParsedState) -> Vec<SimpleSExpr> {
    let mut result: Vec<SimpleSExpr> = Vec::new();
    for param in params {
        if let Some(a) = param.atom(s.vars()) {
            result.push(SimpleSExpr::Atom(a.trim_matches('"').to_owned()));
        } else {
            // unwrap: this must be a list, since it's not an atom.
            let sexps = param.list(s.vars()).unwrap();
            let value = to_simple_expr(sexps, s);
            let list = SimpleSExpr::List(value);
            result.push(list);
        }
    }
    result
}

#[derive(Debug, Clone, PartialEq, Eq, Hash)]
pub enum SimpleSExpr {
    Atom(String),
    List(Vec<SimpleSExpr>),
}

fn parse_one_shot(
    ac_params: &[SExpr],
    s: &ParsedState,
    end_config: OneShotEndConfig,
) -> Result<&'static KanataAction> {
    const ERR_MSG: &str = "one-shot expects a timeout followed by a key or action";
    if ac_params.len() != 2 {
        bail!(ERR_MSG);
    }

    let timeout = parse_non_zero_u16(&ac_params[0], s, "timeout")?;
    let action = parse_action(&ac_params[1], s)?;
    if !matches!(
        action,
        Action::Layer(..) | Action::KeyCode(..) | Action::MultipleKeyCodes(..)
    ) {
        bail!("one-shot is only allowed to contain layer-while-held, a keycode, or a chord");
    }

    Ok(s.a.sref(Action::OneShot(s.a.sref(OneShot {
        timeout,
        action,
        end_config,
    }))))
}

fn parse_tap_dance(
    ac_params: &[SExpr],
    s: &ParsedState,
    config: TapDanceConfig,
) -> Result<&'static KanataAction> {
    const ERR_MSG: &str = "tap-dance expects a timeout (number) followed by a list of actions";
    if ac_params.len() != 2 {
        bail!(ERR_MSG);
    }

    let timeout = parse_non_zero_u16(&ac_params[0], s, "timeout")?;
    let actions = ac_params[1]
        .list(s.vars())
        .map(|tap_dance_actions| -> Result<Vec<&'static KanataAction>> {
            let mut actions = Vec::new();
            for expr in tap_dance_actions {
                let ac = parse_action(expr, s)?;
                actions.push(ac);
            }
            Ok(actions)
        })
        .ok_or_else(|| anyhow_expr!(&ac_params[1], "{ERR_MSG}: expected a list"))??;

    Ok(s.a.sref(Action::TapDance(s.a.sref(TapDance {
        timeout,
        actions: s.a.sref_vec(actions),
        config,
    }))))
}

fn parse_chord(ac_params: &[SExpr], s: &ParsedState) -> Result<&'static KanataAction> {
    const ERR_MSG: &str = "Action chord expects a chords group name followed by an identifier";
    if ac_params.len() != 2 {
        bail!(ERR_MSG);
    }

    let name = ac_params[0]
        .atom(s.vars())
        .ok_or_else(|| anyhow_expr!(&ac_params[0], "{ERR_MSG}"))?;
    let group = match s.chord_groups.get(name) {
        Some(t) => t,
        None => bail_expr!(&ac_params[0], "Referenced unknown chord group: {}.", name),
    };
    let chord_key_index = ac_params[1]
        .atom(s.vars())
        .map(|s| match group.keys.iter().position(|e| e == s) {
            Some(i) => Ok(i),
            None => err_expr!(
                &ac_params[1],
                r#"Identifier "{}" is not used in chord group "{}"."#,
                &s,
                name,
            ),
        })
        .ok_or_else(|| anyhow_expr!(&ac_params[0], "{ERR_MSG}"))??;
    let chord_keys: u128 = 1 << chord_key_index;

    // We don't yet know at this point what the entire chords group will look like nor at which
    // coords this action will end up. So instead we store a dummy action which will be properly
    // resolved in `resolve_chord_groups`.
    Ok(s.a.sref(Action::Chords(s.a.sref(ChordsGroup {
        timeout: group.timeout,
        coords: s.a.sref_vec(vec![((0, group.id), chord_keys)]),
        chords: s.a.sref_vec(vec![]),
    }))))
}

fn parse_release_key(ac_params: &[SExpr], s: &ParsedState) -> Result<&'static KanataAction> {
    const ERR_MSG: &str = "release-key expects exactly one keycode (e.g. lalt)";
    if ac_params.len() != 1 {
        bail!("{ERR_MSG}: found {} items", ac_params.len());
    }
    let ac = parse_action(&ac_params[0], s)?;
    match ac {
        Action::KeyCode(kc) => {
            Ok(s.a.sref(Action::ReleaseState(ReleasableState::KeyCode(*kc))))
        }
        _ => err_expr!(&ac_params[0], "{}", ERR_MSG),
    }
}

fn parse_release_layer(ac_params: &[SExpr], s: &ParsedState) -> Result<&'static KanataAction> {
    Ok(s.a.sref(Action::ReleaseState(ReleasableState::Layer(
        layer_idx(ac_params, &s.layer_idxs)? * 2 + 1,
    ))))
}

<<<<<<< HEAD
fn parse_defsrc_layer(
    defsrc: &[SExpr],
    mapping_order: &[usize],
    s: &ParsedState,
) -> [KanataAction; KEYS_IN_ROW] {
    let mut layer = [KanataAction::NoOp; KEYS_IN_ROW];
=======
fn create_defsrc_layer() -> [KanataAction; KEYS_IN_ROW] {
    let mut layer = [KanataAction::Trans; KEYS_IN_ROW];
>>>>>>> 9205c501

    for (i, ac) in layer.iter_mut().enumerate() {
        *ac = OsCode::from_u16(i as u16)
            .map(|osc| Action::KeyCode(osc.into()))
            .unwrap_or(Action::Trans);
    }
    layer
}

fn parse_chord_groups(exprs: &[&Spanned<Vec<SExpr>>], s: &mut ParsedState) -> Result<()> {
    const MSG: &str = "Incorrect number of elements found in defchords.\nThere should be the group name, followed by timeout, followed by keys-action pairs";
    for expr in exprs {
        let mut subexprs = check_first_expr(expr.t.iter(), "defchords")?;
        let name = subexprs
            .next()
            .and_then(|e| e.atom(s.vars()))
            .ok_or_else(|| anyhow_span!(expr, "{MSG}"))?
            .to_owned();
        let timeout = match subexprs.next() {
            Some(e) => parse_non_zero_u16(e, s, "timeout")?,
            None => bail_span!(expr, "{MSG}"),
        };
        let id = match s.chord_groups.len().try_into() {
            Ok(id) => id,
            Err(_) => bail_span!(expr, "Maximum number of chord groups exceeded."),
        };
        let mut group = ChordGroup {
            id,
            name: name.clone(),
            keys: Vec::new(),
            coords: Vec::new(),
            chords: HashMap::default(),
            timeout,
        };
        // Read k-v pairs from the configuration
        while let Some(keys_expr) = subexprs.next() {
            let action = match subexprs.next() {
                Some(v) => v,
                None => bail_expr!(
                    keys_expr,
                    "Key list found without action - add an action for this chord"
                ),
            };
            let mut keys = keys_expr
                .list(s.vars())
                .map(|keys| {
                    keys.iter().map(|key| {
                        key.atom(s.vars()).ok_or_else(|| {
                            anyhow_expr!(
                                key,
                                "Chord keys cannot be lists. Invalid key name: {:?}",
                                key
                            )
                        })
                    })
                })
                .ok_or_else(|| anyhow_expr!(keys_expr, "Chord must be a list/set of keys"))?;
            let mask: u128 = keys.try_fold(0, |mask, key| {
                let key = key?;
                let index = match group.keys.iter().position(|k| k == key) {
                    Some(i) => i,
                    None => {
                        let i = group.keys.len();
                        if i + 1 > MAX_CHORD_KEYS {
                            bail_expr!(keys_expr, "Maximum number of keys in a chords group ({MAX_CHORD_KEYS}) exceeded - found {}", i + 1);
                        }
                        group.keys.push(key.to_owned());
                        i
                    }
                };
                Ok(mask | (1 << index))
            })?;
            if group.chords.insert(mask, action.clone()).is_some() {
                bail_expr!(keys_expr, "Duplicate chord in group {name}");
            }
        }
        if s.chord_groups.insert(name.to_owned(), group).is_some() {
            bail_span!(expr, "Duplicate chords group: {}", name);
        }
    }
    Ok(())
}

fn resolve_chord_groups(layers: &mut IntermediateLayers, s: &ParsedState) -> Result<()> {
    let mut chord_groups = s.chord_groups.values().cloned().collect::<Vec<_>>();
    chord_groups.sort_by_key(|group| group.id);

    for layer in layers.iter() {
        for (i, row) in layer.iter().enumerate() {
            for (j, cell) in row.iter().enumerate() {
                find_chords_coords(&mut chord_groups, (i as u8, j as u16), cell);
            }
        }
    }

    let chord_groups = chord_groups.into_iter().map(|group| {
        // Check that all keys in the chord group have been assigned to some coordinate
        for (key_index, key) in group.keys.iter().enumerate() {
            let key_mask = 1 << key_index;
            if !group.coords.iter().any(|(_, keys)| keys & key_mask != 0) {
                bail!("coord group `{0}` defines unused key `{1}`, did you forget to bind `(chord {0} {1})`?", group.name, key)
            }
        }

        let chords = group.chords.iter().map(|(mask, action)| {
            Ok((*mask, parse_action(action, s)?))
        }).collect::<Result<Vec<_>>>()?;

        Ok(s.a.sref(ChordsGroup {
            coords: s.a.sref_vec(group.coords),
            chords: s.a.sref_vec(chords),
            timeout: group.timeout,
        }))
    }).collect::<Result<Vec<_>>>()?;

    for layer in layers.iter_mut() {
        for row in layer.iter_mut() {
            for cell in row.iter_mut() {
                if let Some(action) = fill_chords(&chord_groups, cell, s) {
                    *cell = action;
                }
            }
        }
    }

    Ok(())
}

fn find_chords_coords(chord_groups: &mut [ChordGroup], coord: (u8, u16), action: &KanataAction) {
    match action {
        Action::Chords(ChordsGroup { coords, .. }) => {
            for ((_, group_id), chord_keys) in coords.iter() {
                let group = &mut chord_groups[*group_id as usize];
                group.coords.push((coord, *chord_keys));
            }
        }
        Action::NoOp
        | Action::Trans
        | Action::Repeat
        | Action::KeyCode(_)
        | Action::MultipleKeyCodes(_)
        | Action::Layer(_)
        | Action::DefaultLayer(_)
        | Action::Sequence { .. }
        | Action::RepeatableSequence { .. }
        | Action::CancelSequences
        | Action::ReleaseState(_)
        | Action::Custom(_) => {}
        Action::HoldTap(HoldTapAction { tap, hold, .. }) => {
            find_chords_coords(chord_groups, coord, tap);
            find_chords_coords(chord_groups, coord, hold);
        }
        Action::OneShot(OneShot { action: ac, .. }) => {
            find_chords_coords(chord_groups, coord, ac);
        }
        Action::MultipleActions(actions) => {
            for ac in actions.iter() {
                find_chords_coords(chord_groups, coord, ac);
            }
        }
        Action::TapDance(TapDance { actions, .. }) => {
            for ac in actions.iter() {
                find_chords_coords(chord_groups, coord, ac);
            }
        }
        Action::Fork(ForkConfig { left, right, .. }) => {
            find_chords_coords(chord_groups, coord, left);
            find_chords_coords(chord_groups, coord, right);
        }
        Action::Switch(Switch { cases }) => {
            for case in cases.iter() {
                find_chords_coords(chord_groups, coord, case.1);
            }
        }
    }
}

fn fill_chords(
    chord_groups: &[&'static ChordsGroup<&&[&CustomAction]>],
    action: &KanataAction,
    s: &ParsedState,
) -> Option<KanataAction> {
    match action {
        Action::Chords(ChordsGroup { coords, .. }) => {
            let ((_, group_id), _) = coords
                .iter()
                .next()
                .expect("unresolved chords should have exactly one entry");
            Some(Action::Chords(chord_groups[*group_id as usize]))
        }
        Action::NoOp
        | Action::Trans
        | Action::Repeat
        | Action::KeyCode(_)
        | Action::MultipleKeyCodes(_)
        | Action::Layer(_)
        | Action::DefaultLayer(_)
        | Action::Sequence { .. }
        | Action::RepeatableSequence { .. }
        | Action::CancelSequences
        | Action::ReleaseState(_)
        | Action::Custom(_) => None,
        Action::HoldTap(&hta @ HoldTapAction { tap, hold, .. }) => {
            let new_tap = fill_chords(chord_groups, &tap, s);
            let new_hold = fill_chords(chord_groups, &hold, s);
            if new_tap.is_some() || new_hold.is_some() {
                Some(Action::HoldTap(s.a.sref(HoldTapAction {
                    hold: new_hold.unwrap_or(hold),
                    tap: new_tap.unwrap_or(tap),
                    ..hta
                })))
            } else {
                None
            }
        }
        Action::OneShot(&os @ OneShot { action: ac, .. }) => {
            fill_chords(chord_groups, ac, s).map(|ac| {
                Action::OneShot(s.a.sref(OneShot {
                    action: s.a.sref(ac),
                    ..os
                }))
            })
        }
        Action::MultipleActions(actions) => {
            let new_actions = actions
                .iter()
                .map(|ac| fill_chords(chord_groups, ac, s))
                .collect::<Vec<_>>();
            if new_actions.iter().any(|it| it.is_some()) {
                let new_actions = new_actions
                    .iter()
                    .zip(**actions)
                    .map(|(new_ac, ac)| new_ac.unwrap_or(*ac))
                    .collect::<Vec<_>>();
                Some(Action::MultipleActions(s.a.sref(s.a.sref_vec(new_actions))))
            } else {
                None
            }
        }
        Action::TapDance(&td @ TapDance { actions, .. }) => {
            let new_actions = actions
                .iter()
                .map(|ac| fill_chords(chord_groups, ac, s))
                .collect::<Vec<_>>();
            if new_actions.iter().any(|it| it.is_some()) {
                let new_actions = new_actions
                    .iter()
                    .zip(actions)
                    .map(|(new_ac, ac)| new_ac.map(|v| s.a.sref(v)).unwrap_or(*ac))
                    .collect::<Vec<_>>();
                Some(Action::TapDance(s.a.sref(TapDance {
                    actions: s.a.sref_vec(new_actions),
                    ..td
                })))
            } else {
                None
            }
        }
        Action::Fork(&fcfg @ ForkConfig { left, right, .. }) => {
            let new_left = fill_chords(chord_groups, &left, s);
            let new_right = fill_chords(chord_groups, &right, s);
            if new_left.is_some() || new_right.is_some() {
                Some(Action::Fork(s.a.sref(ForkConfig {
                    left: new_left.unwrap_or(left),
                    right: new_right.unwrap_or(right),
                    ..fcfg
                })))
            } else {
                None
            }
        }
        Action::Switch(Switch { cases }) => {
            let mut new_cases = vec![];
            for case in cases.iter() {
                new_cases.push((
                    case.0,
                    fill_chords(chord_groups, case.1, s)
                        .map(|ac| s.a.sref(ac))
                        .unwrap_or(case.1),
                    case.2,
                ));
            }
            Some(Action::Switch(s.a.sref(Switch {
                cases: s.a.sref_vec(new_cases),
            })))
        }
    }
}

fn parse_fake_keys(exprs: &[&Vec<SExpr>], s: &mut ParsedState) -> Result<()> {
    for expr in exprs {
        let mut subexprs = check_first_expr(expr.iter(), "deffakekeys")?;
        // Read k-v pairs from the configuration
        while let Some(key_name_expr) = subexprs.next() {
            let key_name = key_name_expr
                .atom(s.vars())
                .ok_or_else(|| anyhow_expr!(key_name_expr, "Fake key name must not be a list."))?
                .to_owned();
            let action = match subexprs.next() {
                Some(v) => v,
                None => bail_expr!(
                    key_name_expr,
                    "Fake key name has no action - you should add an action."
                ),
            };
            let action = parse_action(action, s)?;
            let idx = s.virtual_keys.len();
            log::trace!("inserting {key_name}->{idx}:{action:?}");
            if s.virtual_keys
                .insert(key_name.clone(), (idx, action))
                .is_some()
            {
                bail_expr!(key_name_expr, "Duplicate fake key: {}", key_name);
            }
        }
    }
    if s.virtual_keys.len() > KEYS_IN_ROW {
        bail!(
            "Maximum number of fake keys is {KEYS_IN_ROW}, found {}",
            s.virtual_keys.len()
        );
    }
    Ok(())
}

fn parse_virtual_keys(exprs: &[&Vec<SExpr>], s: &mut ParsedState) -> Result<()> {
    for expr in exprs {
        let mut subexprs = check_first_expr(expr.iter(), "defvirtualkeys")?;
        // Read k-v pairs from the configuration
        while let Some(key_name_expr) = subexprs.next() {
            let key_name = key_name_expr
                .atom(s.vars())
                .ok_or_else(|| anyhow_expr!(key_name_expr, "Virtual key name must not be a list."))?
                .to_owned();
            let action = match subexprs.next() {
                Some(v) => v,
                None => bail_expr!(
                    key_name_expr,
                    "Virtual key name has no action - you must add an action."
                ),
            };
            let action = parse_action(action, s)?;
            let idx = s.virtual_keys.len();
            log::trace!("inserting {key_name}->{idx}:{action:?}");
            if s.virtual_keys
                .insert(key_name.clone(), (idx, action))
                .is_some()
            {
                bail_expr!(key_name_expr, "Duplicate virtual key: {}", key_name);
            }
        }
    }
    if s.virtual_keys.len() > KEYS_IN_ROW {
        bail!(
            "Maximum number of virtual keys is {KEYS_IN_ROW}, found {}",
            s.virtual_keys.len()
        );
    }
    Ok(())
}

fn parse_distance(expr: &SExpr, s: &ParsedState, label: &str) -> Result<u16> {
    expr.atom(s.vars())
        .map(str::parse::<u16>)
        .and_then(|d| match d {
            Ok(dist @ 1..=30000) => Some(dist),
            _ => None,
        })
        .ok_or_else(|| anyhow_expr!(expr, "{label} must be 1-30000"))
}

fn parse_mwheel(
    ac_params: &[SExpr],
    direction: MWheelDirection,
    s: &ParsedState,
) -> Result<&'static KanataAction> {
    const ERR_MSG: &str = "mwheel expects 2 parameters: <interval (ms)> <distance>";
    if ac_params.len() != 2 {
        bail!("{ERR_MSG}, found {}", ac_params.len());
    }
    let interval = parse_non_zero_u16(&ac_params[0], s, "interval")?;
    let distance = parse_distance(&ac_params[1], s, "distance")?;
    Ok(s.a.sref(Action::Custom(s.a.sref(s.a.sref_slice(
        CustomAction::MWheel {
            direction,
            interval,
            distance,
        },
    )))))
}

fn parse_move_mouse(
    ac_params: &[SExpr],
    direction: MoveDirection,
    s: &ParsedState,
) -> Result<&'static KanataAction> {
    const ERR_MSG: &str = "movemouse expects 2 parameters: <interval (ms)> <distance (px)>";
    if ac_params.len() != 2 {
        bail!("{ERR_MSG}, found {}", ac_params.len());
    }
    let interval = parse_non_zero_u16(&ac_params[0], s, "interval")?;
    let distance = parse_distance(&ac_params[1], s, "distance")?;
    Ok(s.a.sref(Action::Custom(s.a.sref(s.a.sref_slice(
        CustomAction::MoveMouse {
            direction,
            interval,
            distance,
        },
    )))))
}

fn parse_move_mouse_accel(
    ac_params: &[SExpr],
    direction: MoveDirection,
    s: &ParsedState,
) -> Result<&'static KanataAction> {
    if ac_params.len() != 4 {
        bail!("movemouse-accel expects four parameters, found {}\n<interval (ms)> <acceleration time (ms)> <min_distance> <max_distance>", ac_params.len());
    }
    let interval = parse_non_zero_u16(&ac_params[0], s, "interval")?;
    let accel_time = parse_non_zero_u16(&ac_params[1], s, "acceleration time")?;
    let min_distance = parse_distance(&ac_params[2], s, "min distance")?;
    let max_distance = parse_distance(&ac_params[3], s, "max distance")?;
    if min_distance > max_distance {
        bail!("min distance should be less than max distance")
    }
    Ok(s.a.sref(Action::Custom(s.a.sref(s.a.sref_slice(
        CustomAction::MoveMouseAccel {
            direction,
            interval,
            accel_time,
            min_distance,
            max_distance,
        },
    )))))
}

fn parse_move_mouse_speed(ac_params: &[SExpr], s: &ParsedState) -> Result<&'static KanataAction> {
    if ac_params.len() != 1 {
        bail!(
            "movemouse-speed expects one parameter, found {}\n<speed scaling % (1-65535)>",
            ac_params.len()
        );
    }
    let speed = parse_non_zero_u16(&ac_params[0], s, "speed scaling %")?;
    Ok(s.a.sref(Action::Custom(
        s.a.sref(s.a.sref_slice(CustomAction::MoveMouseSpeed { speed })),
    )))
}

fn parse_set_mouse(ac_params: &[SExpr], s: &ParsedState) -> Result<&'static KanataAction> {
    if ac_params.len() != 2 {
        bail!(
            "movemouse-accel expects two parameters, found {}: <x> <y>",
            ac_params.len()
        );
    }
    let x = parse_u16(&ac_params[0], s, "x")?;
    let y = parse_u16(&ac_params[1], s, "y")?;
    Ok(s.a.sref(Action::Custom(
        s.a.sref(s.a.sref_slice(CustomAction::SetMouse { x, y })),
    )))
}

fn parse_dynamic_macro_record(
    ac_params: &[SExpr],
    s: &ParsedState,
) -> Result<&'static KanataAction> {
    const ERR_MSG: &str = "dynamic-macro-record expects 1 parameter: <macro ID (0-65535)>";
    if ac_params.len() != 1 {
        bail!("{ERR_MSG}, found {}", ac_params.len());
    }
    let key = parse_u16(&ac_params[0], s, "macro ID")?;
    Ok(s.a.sref(Action::Custom(
        s.a.sref(s.a.sref_slice(CustomAction::DynamicMacroRecord(key))),
    )))
}

fn parse_dynamic_macro_play(ac_params: &[SExpr], s: &ParsedState) -> Result<&'static KanataAction> {
    const ERR_MSG: &str = "dynamic-macro-play expects 1 parameter: <macro ID (number 0-65535)>";
    if ac_params.len() != 1 {
        bail!("{ERR_MSG}, found {}", ac_params.len());
    }
    let key = parse_u16(&ac_params[0], s, "macro ID")?;
    Ok(s.a.sref(Action::Custom(
        s.a.sref(s.a.sref_slice(CustomAction::DynamicMacroPlay(key))),
    )))
}

fn parse_live_reload_num(ac_params: &[SExpr], s: &ParsedState) -> Result<&'static KanataAction> {
    const ERR_MSG: &str = "expects 1 parameter: <config argument position (1-65535)>";
    if ac_params.len() != 1 {
        bail!("{LIVE_RELOAD_NUM} {ERR_MSG}, found {}", ac_params.len());
    }
    let num = parse_non_zero_u16(&ac_params[0], s, "config argument position")?;
    Ok(s.a.sref(Action::Custom(
        // Note: for user-friendliness (hopefully), begin at 1 for parsing.
        // But for use as an index when stored as data, subtract 1 for 0-based indexing.
        s.a.sref(s.a.sref_slice(CustomAction::LiveReloadNum(num - 1))),
    )))
}

<<<<<<< HEAD
fn parse_layers(s: &ParsedState) -> Result<Box<KanataLayers>> {
    // There are two copies/versions of each layer. One is used as the target of "layer-switch" and
    // the other is the target of "layer-while-held".
    let mut layers_cfg = new_layers();
    let mut defsrc_layer = s.defsrc_layer;
=======
fn parse_live_reload_file(ac_params: &[SExpr], s: &ParsedState) -> Result<&'static KanataAction> {
    const ERR_MSG: &str = "expects 1 parameter: <config argument (exact path)>";
    if ac_params.len() != 1 {
        bail!("{LIVE_RELOAD_FILE} {ERR_MSG}, found {}", ac_params.len());
    }
    let expr = &ac_params[0];
    let spanned_filepath = match expr {
        SExpr::Atom(filepath) => filepath,
        SExpr::List(_) => {
            bail_expr!(&expr, "Filepath cannot be a list")
        }
    };
    let lrld_file_path = spanned_filepath.t.trim_matches('"');
    Ok(s.a.sref(Action::Custom(s.a.sref(s.a.sref_slice(
        CustomAction::LiveReloadFile(lrld_file_path.to_string()),
    )))))
}

fn parse_layers(s: &mut ParsedState, mapped_keys: &mut MappedKeys) -> Result<IntermediateLayers> {
    // There are two copies/versions of each layer. One is used as the target of "layer-switch" and
    // the other is the target of "layer-while-held".
    let mut layers_cfg = new_layers(s.layer_exprs.len());
>>>>>>> 9205c501
    for (layer_level, layer) in s.layer_exprs.iter().enumerate() {
        match layer {
            // The skip is done to skip the the `deflayer` and layer name tokens.
            LayerExprs::DefsrcMapping(layer) => {
                // Parse actions in the layer and place them appropriately according
                // to defsrc mapping order.
                for (i, ac) in layer.iter().skip(2).enumerate() {
                    let ac = parse_action(ac, s)?;
                    layers_cfg[layer_level * 2][0][s.mapping_order[i]] = *ac;
                    layers_cfg[layer_level * 2 + 1][0][s.mapping_order[i]] = *ac;
                }
            }
            LayerExprs::CustomMapping(layer) => {
                // Parse actions as input -> output triplets
                let mut triplets = layer[2..].chunks_exact(3);
                let mut layer_mapped_keys = HashSet::default();
                for triplet in triplets.by_ref() {
                    let input = &triplet[0];
                    let mapstr = &triplet[1];
                    let action = &triplet[2];
                    let input_key = input
                        .atom(s.vars())
                        .and_then(str_to_oscode)
                        .ok_or_else(|| anyhow_expr!(input, "input must be a key name"))?;
                    mapped_keys.insert(input_key);
                    if !layer_mapped_keys.insert(input_key) {
                        bail_expr!(input, "input key must not be repeated within a layer")
                    }
                    let mapstrs = ["=", ":", "->", ">>", "maps-to", "→", "🞂"];
                    mapstr
                        .atom(s.vars())
                        .and_then(|s| match mapstrs.contains(&s) {
                            true => Some(()),
                            false => None,
                        })
                        .ok_or_else(|| {
                            anyhow_expr!(
                                mapstr,
                                "map string must be one of the following strings:\n\
                                = | : | -> | >> | maps-to | → | 🞂"
                            )
                        })?;
                    let action = parse_action(action, s)?;
                    layers_cfg[layer_level * 2][0][usize::from(input_key)] = *action;
                    layers_cfg[layer_level * 2 + 1][0][usize::from(input_key)] = *action;
                }
                let rem = triplets.remainder();
                match rem.len() {
                    0 => {}
                    1 => {
                        bail_expr!(
                            &rem[0],
                            "an input must be followed by a map string and an action"
                        );
                    }
                    2 => {
                        bail_expr!(&rem[1], "map string must be followed by an action");
                    }
                    _ => unreachable!(),
                }
            }
        }
        for (i, (layer_action, defsrc_action)) in layers_cfg[layer_level * 2][0]
            .iter_mut()
            .zip(defsrc_layer)
            .enumerate()
        {
            // Set transparent actions in the "layer-switch" version of the layer according to
            // defsrc action.
            if *layer_action == Action::Trans {
                *layer_action = defsrc_action;
            }
            if !s.block_unmapped_keys {
                // If there is no corresponding action in defsrc, default to the OsCode at the
                // position. This is done so that `process-unmapped-keys` works correctly.
                if *layer_action == Action::Trans {
                    *layer_action = OsCode::from_u16(i as u16)
                        .and_then(|osc| match KeyCode::from(osc) {
                            KeyCode::No => None,
                            kc => Some(Action::KeyCode(kc)),
                        })
                        .unwrap_or(Action::NoOp);
                }
            }
        }
        // Set fake keys on the `layer-switch` version of each layer.
        for (y, action) in s.virtual_keys.values() {
            let (x, y) = get_fake_key_coords(*y);
            layers_cfg[layer_level * 2][x as usize][y as usize] = **action;
        }

        // If the user has configured delegation to the first (default) layer for transparent keys,
        // (as opposed to delegation to defsrc), replace the defsrc actions with the actions from
        // the first layer.
        if layer_level == 0 && s.delegate_to_first_layer {
            for (defsrc_ac, default_layer_ac) in defsrc_layer.iter_mut().zip(layers_cfg[0][0]) {
                *defsrc_ac = default_layer_ac;
            }
        }
    }
    Ok(layers_cfg)
}

const SEQ_ERR: &str = "defseq expects pairs of parameters: <virtual_key_name> <key_list>";

fn parse_sequences(exprs: &[&Vec<SExpr>], s: &ParsedState) -> Result<KeySeqsToFKeys> {
    let mut sequences = Trie::new();
    for expr in exprs {
        let mut subexprs = check_first_expr(expr.iter(), "defseq")?.peekable();

        while let Some(vkey_expr) = subexprs.next() {
            let vkey = vkey_expr.atom(s.vars()).ok_or_else(|| {
                anyhow_expr!(vkey_expr, "{SEQ_ERR}\nvirtual_key_name must not be a list")
            })?;
            if !s.virtual_keys.contains_key(vkey) {
                bail_expr!(
                    vkey_expr,
                    "{SEQ_ERR}\nThe referenced key does not exist: {vkey}"
                );
            }
            let key_seq_expr = subexprs
                .next()
                .ok_or_else(|| anyhow_expr!(vkey_expr, "{SEQ_ERR}\nMissing key_list for {vkey}"))?;
            let key_seq = key_seq_expr.list(s.vars()).ok_or_else(|| {
                anyhow_expr!(key_seq_expr, "{SEQ_ERR}\nGot a non-list for key_list")
            })?;
            if key_seq.is_empty() {
                bail_expr!(key_seq_expr, "{SEQ_ERR}\nkey_list cannot be empty");
            }
            let keycode_seq = parse_sequence_keys(key_seq, s)?;
            if sequences.ancestor_exists(&keycode_seq) {
                bail_expr!(
                    key_seq_expr,
                    "Sequence has a conflict: its sequence contains an earlier defined sequence"
                );
            }
            if sequences.descendant_exists(&keycode_seq) {
                bail_expr!(key_seq_expr, "Sequence has a conflict: its sequence is contained within an earlier defined seqence");
            }
            sequences.insert(
                keycode_seq,
                s.virtual_keys
                    .get(vkey)
                    .map(|(y, _)| get_fake_key_coords(*y))
                    .expect("vk exists, checked earlier"),
            );
        }
    }
    Ok(sequences)
}

fn parse_sequence_keys(exprs: &[SExpr], s: &ParsedState) -> Result<Vec<u16>> {
    use crate::sequences::*;
    use SequenceEvent::*;

    // Reuse macro parsing but do some other processing since sequences don't support everything
    // that can go in a macro, and also change error messages of course.
    let mut exprs_remaining = exprs;
    let mut all_keys = Vec::new();
    while !exprs_remaining.is_empty() {
        let (mut keys, exprs_remaining_tmp) =
            match parse_macro_item_impl(exprs_remaining, s, MacroNumberParseMode::Action) {
                Ok(res) => {
                    if res.0.iter().any(|k| !matches!(k, Press(..) | Release(..))) {
                        // Determine the bad expression depending on how many expressions were consumed
                        // by parse_macro_item_impl.
                        let bad_expr = if exprs_remaining.len() - res.1.len() == 1 {
                            &exprs_remaining[0]
                        } else {
                            // This error message will have an imprecise span since it will take the
                            // whole chorded list instead of the single element inside that's not a
                            // standard key. Oh well, should still be helpful. I'm too lazy to write
                            // the code to find the exact expr to use right now.
                            &exprs_remaining[1]
                        };
                        bail_expr!(bad_expr, "{SEQ_ERR}\nFound invalid key/chord in key_list");
                    }

                    // The keys are currenty in the form of SequenceEvent::{Press, Release}. This is
                    // not what we want.
                    //
                    // The trivial and incorrect way to parse this would be to just take all of the
                    // presses. However, we need to transform chorded keys/lists like S-a or S-(a b) to
                    // have the upper bits set, to be able to differentiate (S-a b) from (S-(a b)).
                    //
                    // The order of presses and releases reveals whether or not a key is chorded with
                    // some modifier. When a chord starts, there are multiple presses in a row, whereas
                    // non-chords will always be a press followed by a release. Likewise, a chord
                    // ending is marked by multiple releases in a row.
                    let mut mods_currently_held = vec![];
                    let mut key_actions = res.0.iter().peekable();
                    let mut seq = vec![];
                    let mut do_release_mod = false;
                    while let Some(action) = key_actions.next() {
                        match action {
                            Press(pressed) => {
                                if matches!(key_actions.peek(), Some(Press(..))) {
                                    // press->press: current press is mod
                                    mods_currently_held.push(*pressed);
                                }
                                let mut seq_num = u16::from(OsCode::from(pressed));
                                for modk in mods_currently_held.iter().copied() {
                                    seq_num |= mod_mask_for_keycode(modk);
                                }
                                seq.push(seq_num);
                            }
                            Release(released) => {
                                if do_release_mod {
                                    mods_currently_held.remove(
                                        mods_currently_held
                                            .iter()
                                            .position(|modk| modk == released)
                                            .expect("had to be pressed to be released"),
                                    );
                                }
                                // release->release: next release is mod
                                do_release_mod = matches!(key_actions.peek(), Some(Release(..)));
                            }
                            _ => unreachable!("should be filtered out"),
                        }
                    }

                    (seq, res.1)
                }
                Err(mut e) => {
                    e.msg = format!("{SEQ_ERR}\nFound invalid key/chord in key_list");
                    return Err(e);
                }
            };
        all_keys.append(&mut keys);
        exprs_remaining = exprs_remaining_tmp;
    }
    Ok(all_keys)
}

fn parse_arbitrary_code(ac_params: &[SExpr], s: &ParsedState) -> Result<&'static KanataAction> {
    const ERR_MSG: &str = "arbitrary code expects one parameter: <code: 0-767>";
    if ac_params.len() != 1 {
        bail!("{ERR_MSG}");
    }
    let code = ac_params[0]
        .atom(s.vars())
        .map(str::parse::<u16>)
        .and_then(|c| match c {
            Ok(code @ 0..=767) => Some(code),
            _ => None,
        })
        .ok_or_else(|| anyhow!("{ERR_MSG}: got {:?}", ac_params[0]))?;
    Ok(s.a.sref(Action::Custom(
        s.a.sref(s.a.sref_slice(CustomAction::SendArbitraryCode(code))),
    )))
}

fn parse_overrides(exprs: &[SExpr], s: &ParsedState) -> Result<Overrides> {
    const ERR_MSG: &str =
        "defoverrides expects pairs of parameters: <input key list> <output key list>";
    let mut subexprs = check_first_expr(exprs.iter(), "defoverrides")?;

    let mut overrides = Vec::<Override>::new();
    while let Some(in_keys_expr) = subexprs.next() {
        let in_keys = in_keys_expr
            .list(s.vars())
            .ok_or_else(|| anyhow_expr!(in_keys_expr, "Input keys must be a list"))?;
        let out_keys_expr = subexprs
            .next()
            .ok_or_else(|| anyhow_expr!(in_keys_expr, "Missing output keys for input keys"))?;
        let out_keys = out_keys_expr
            .list(s.vars())
            .ok_or_else(|| anyhow_expr!(out_keys_expr, "Output keys must be a list"))?;
        let in_keys =
            in_keys
                .iter()
                .try_fold(vec![], |mut keys, key_expr| -> Result<Vec<OsCode>> {
                    let key = key_expr
                        .atom(s.vars())
                        .and_then(str_to_oscode)
                        .ok_or_else(|| {
                            anyhow_expr!(key_expr, "Unknown input key name, must use known keys")
                        })?;
                    keys.push(key);
                    Ok(keys)
                })?;
        let out_keys =
            out_keys
                .iter()
                .try_fold(vec![], |mut keys, key_expr| -> Result<Vec<OsCode>> {
                    let key = key_expr
                        .atom(s.vars())
                        .and_then(str_to_oscode)
                        .ok_or_else(|| {
                            anyhow_expr!(key_expr, "Unknown output key name, must use known keys")
                        })?;
                    keys.push(key);
                    Ok(keys)
                })?;
        overrides
            .push(Override::try_new(&in_keys, &out_keys).map_err(|e| anyhow!("{ERR_MSG}: {e}"))?);
    }
    log::debug!("All overrides:\n{overrides:#?}");
    Ok(Overrides::new(&overrides))
}

fn parse_fork(ac_params: &[SExpr], s: &ParsedState) -> Result<&'static KanataAction> {
    const ERR_STR: &str =
        "fork expects 3 params: <left-action> <right-action> <right-trigger-keys>";
    if ac_params.len() != 3 {
        bail!("{ERR_STR}\nFound {} params instead of 3", ac_params.len());
    }
    let left = *parse_action(&ac_params[0], s)?;
    let right = *parse_action(&ac_params[1], s)?;
    let right_triggers = s.a.sref_vec(
        parse_key_list(&ac_params[2], s, "right-trigger-keys")?
            .into_iter()
            .map(KeyCode::from)
            .collect::<Vec<_>>(),
    );
    Ok(s.a.sref(Action::Fork(s.a.sref(ForkConfig {
        left,
        right,
        right_triggers,
    }))))
}

fn parse_caps_word(ac_params: &[SExpr], s: &ParsedState) -> Result<&'static KanataAction> {
    const ERR_STR: &str = "caps-word expects 1 param: <timeout>";
    if ac_params.len() != 1 {
        bail!("{ERR_STR}\nFound {} params instead of 1", ac_params.len());
    }
    let timeout = parse_non_zero_u16(&ac_params[0], s, "timeout")?;
    Ok(s.a.sref(Action::Custom(s.a.sref(s.a.sref_slice(
        CustomAction::CapsWord(CapsWordCfg {
            keys_to_capitalize: &[
                KeyCode::A,
                KeyCode::B,
                KeyCode::C,
                KeyCode::D,
                KeyCode::E,
                KeyCode::F,
                KeyCode::G,
                KeyCode::H,
                KeyCode::I,
                KeyCode::J,
                KeyCode::K,
                KeyCode::L,
                KeyCode::M,
                KeyCode::N,
                KeyCode::O,
                KeyCode::P,
                KeyCode::Q,
                KeyCode::R,
                KeyCode::S,
                KeyCode::T,
                KeyCode::U,
                KeyCode::V,
                KeyCode::W,
                KeyCode::X,
                KeyCode::Y,
                KeyCode::Z,
                KeyCode::Minus,
            ],
            keys_nonterminal: &[
                KeyCode::Kb0,
                KeyCode::Kb1,
                KeyCode::Kb2,
                KeyCode::Kb3,
                KeyCode::Kb4,
                KeyCode::Kb5,
                KeyCode::Kb6,
                KeyCode::Kb7,
                KeyCode::Kb8,
                KeyCode::Kb9,
                KeyCode::Kp0,
                KeyCode::Kp1,
                KeyCode::Kp2,
                KeyCode::Kp3,
                KeyCode::Kp4,
                KeyCode::Kp5,
                KeyCode::Kp6,
                KeyCode::Kp7,
                KeyCode::Kp8,
                KeyCode::Kp9,
                KeyCode::BSpace,
                KeyCode::Delete,
                KeyCode::Up,
                KeyCode::Down,
                KeyCode::Left,
                KeyCode::Right,
            ],
            timeout,
        }),
    )))))
}

fn parse_caps_word_custom(ac_params: &[SExpr], s: &ParsedState) -> Result<&'static KanataAction> {
    const ERR_STR: &str = "caps-word-custom expects 3 param: <timeout> <keys-to-capitalize> <extra-non-terminal-keys>";
    if ac_params.len() != 3 {
        bail!("{ERR_STR}\nFound {} params instead of 3", ac_params.len());
    }
    let timeout = parse_non_zero_u16(&ac_params[0], s, "timeout")?;
    Ok(s.a.sref(Action::Custom(
        s.a.sref(
            s.a.sref_slice(CustomAction::CapsWord(CapsWordCfg {
                keys_to_capitalize: s.a.sref_vec(
                    parse_key_list(&ac_params[1], s, "keys-to-capitalize")?
                        .into_iter()
                        .map(KeyCode::from)
                        .collect(),
                ),
                keys_nonterminal: s.a.sref_vec(
                    parse_key_list(&ac_params[2], s, "extra-non-terminal-keys")?
                        .into_iter()
                        .map(KeyCode::from)
                        .collect(),
                ),
                timeout,
            })),
        ),
    )))
}

fn parse_macro_record_stop_truncate(
    ac_params: &[SExpr],
    s: &ParsedState,
) -> Result<&'static KanataAction> {
    const ERR_STR: &str =
        "dynamic-macro-record-stop-truncate expects 1 param: <num-keys-to-truncate>";
    if ac_params.len() != 1 {
        bail!("{ERR_STR}\nFound {} params instead of 1", ac_params.len());
    }
    let num_to_truncate = parse_u16(&ac_params[0], s, "num-keys-to-truncate")?;
    Ok(s.a.sref(Action::Custom(s.a.sref(
        s.a.sref_slice(CustomAction::DynamicMacroRecordStop(num_to_truncate)),
    ))))
}

fn parse_sequence_start(ac_params: &[SExpr], s: &ParsedState) -> Result<&'static KanataAction> {
    const ERR_MSG: &str =
        "sequence expects one or two params: <timeout-override> <?input-mode-override>";
    if !matches!(ac_params.len(), 1 | 2) {
        bail!("{ERR_MSG}\nfound {} items", ac_params.len());
    }
    let timeout = parse_non_zero_u16(&ac_params[0], s, "timeout-override")?;
    let input_mode = if ac_params.len() > 1 {
        if let Some(Ok(input_mode)) = ac_params[1]
            .atom(s.vars())
            .map(SequenceInputMode::try_from_str)
        {
            input_mode
        } else {
            bail_expr!(&ac_params[1], "{ERR_MSG}\n{}", SequenceInputMode::err_msg());
        }
    } else {
        s.default_sequence_input_mode
    };
    Ok(s.a.sref(Action::Custom(s.a.sref(
        s.a.sref_slice(CustomAction::SequenceLeader(timeout, input_mode)),
    ))))
}

fn parse_unmod(
    unmod_type: &str,
    ac_params: &[SExpr],
    s: &ParsedState,
) -> Result<&'static KanataAction> {
    const ERR_MSG: &str = "expects expects at least one key name";
    if ac_params.is_empty() {
        bail!("{unmod_type} {ERR_MSG}\nfound {} items", ac_params.len());
    }
    let mut keys: Vec<KeyCode> = ac_params.iter().try_fold(Vec::new(), |mut keys, param| {
        keys.push(
            param
                .atom(s.vars())
                .and_then(str_to_oscode)
                .ok_or_else(|| anyhow_expr!(&ac_params[0], "{unmod_type} {ERR_MSG}"))?
                .into(),
        );
        Ok::<_, ParseError>(keys)
    })?;
    keys.shrink_to_fit();
    match unmod_type {
        UNMOD => Ok(s.a.sref(Action::Custom(
            s.a.sref(s.a.sref_slice(CustomAction::Unmodded { keys })),
        ))),
        UNSHIFT => Ok(s.a.sref(Action::Custom(
            s.a.sref(s.a.sref_slice(CustomAction::Unshifted { keys })),
        ))),
        _ => panic!("Unknown unmod type {unmod_type}"),
    }
}

/// Creates a `KeyOutputs` from `layers::LAYERS`.
fn create_key_outputs(layers: &KanataLayers, overrides: &Overrides) -> KeyOutputs {
    let mut outs = KeyOutputs::new();
    for layer in layers.iter() {
        let mut layer_outputs = HashMap::default();
        for (i, action) in layer[0].iter().enumerate() {
            let osc_slot = match i.try_into() {
                Ok(i) => i,
                Err(_) => continue,
            };
            add_key_output_from_action_to_key_pos(osc_slot, action, &mut layer_outputs, overrides);
        }
        outs.push(layer_outputs);
    }
    for layer_outs in outs.iter_mut() {
        for keys_out in layer_outs.values_mut() {
            keys_out.shrink_to_fit();
        }
        layer_outs.shrink_to_fit();
    }
    outs.shrink_to_fit();
    outs
}

fn add_key_output_from_action_to_key_pos(
    osc_slot: OsCode,
    action: &KanataAction,
    outputs: &mut HashMap<OsCode, Vec<OsCode>>,
    overrides: &Overrides,
) {
    match action {
        Action::KeyCode(kc) => {
            add_kc_output(osc_slot, kc.into(), outputs, overrides);
        }
        Action::HoldTap(HoldTapAction {
            tap,
            hold,
            timeout_action,
            ..
        }) => {
            add_key_output_from_action_to_key_pos(osc_slot, tap, outputs, overrides);
            add_key_output_from_action_to_key_pos(osc_slot, hold, outputs, overrides);
            add_key_output_from_action_to_key_pos(osc_slot, timeout_action, outputs, overrides);
        }
        Action::OneShot(OneShot { action: ac, .. }) => {
            add_key_output_from_action_to_key_pos(osc_slot, ac, outputs, overrides);
        }
        Action::MultipleKeyCodes(kcs) => {
            for kc in kcs.iter() {
                add_kc_output(osc_slot, kc.into(), outputs, overrides);
            }
        }
        Action::MultipleActions(actions) => {
            for ac in actions.iter() {
                add_key_output_from_action_to_key_pos(osc_slot, ac, outputs, overrides);
            }
        }
        Action::TapDance(TapDance { actions, .. }) => {
            for ac in actions.iter() {
                add_key_output_from_action_to_key_pos(osc_slot, ac, outputs, overrides);
            }
        }
        Action::Fork(ForkConfig { left, right, .. }) => {
            add_key_output_from_action_to_key_pos(osc_slot, left, outputs, overrides);
            add_key_output_from_action_to_key_pos(osc_slot, right, outputs, overrides);
        }
        Action::Chords(ChordsGroup { chords, .. }) => {
            for (_, ac) in chords.iter() {
                add_key_output_from_action_to_key_pos(osc_slot, ac, outputs, overrides);
            }
        }
        Action::Switch(Switch { cases }) => {
            for case in cases.iter() {
                add_key_output_from_action_to_key_pos(osc_slot, case.1, outputs, overrides);
            }
        }
        Action::Custom(cacs) => {
            for ac in cacs.iter() {
                match ac {
                    CustomAction::Unmodded { keys } | CustomAction::Unshifted { keys } => {
                        for k in keys.iter() {
                            add_kc_output(osc_slot, k.into(), outputs, overrides);
                        }
                    }
                    _ => {}
                }
            }
        }
        Action::NoOp
        | Action::Trans
        | Action::Repeat
        | Action::Layer(_)
        | Action::DefaultLayer(_)
        | Action::Sequence { .. }
        | Action::RepeatableSequence { .. }
        | Action::CancelSequences
        | Action::ReleaseState(_) => {}
    };
}

fn add_kc_output(
    osc_slot: OsCode,
    osc: OsCode,
    outs: &mut HashMap<OsCode, Vec<OsCode>>,
    overrides: &Overrides,
) {
    let outputs = match outs.entry(osc_slot) {
        Entry::Occupied(o) => o.into_mut(),
        Entry::Vacant(v) => v.insert(vec![]),
    };
    if !outputs.contains(&osc) {
        outputs.push(osc);
    }
    for ov_osc in overrides
        .output_non_mods_for_input_non_mod(osc)
        .iter()
        .copied()
    {
        if !outputs.contains(&ov_osc) {
            outputs.push(ov_osc);
        }
    }
<<<<<<< HEAD
}

/// Create a layout from `layers::LAYERS`.
fn create_layout(
    src_keys: Box<[KanataAction; KEYS_IN_ROW]>,
    layers: Box<KanataLayers>,
    trans_resolution_behavior_v2: bool,
    a: Arc<Allocations>,
) -> KanataLayout {
    KanataLayout::new(
        Layout::new_with_trans_action_settings(
            a.bref(src_keys),
            a.bref(layers),
            trans_resolution_behavior_v2,
        ),
        a,
    )
=======
>>>>>>> 9205c501
}<|MERGE_RESOLUTION|>--- conflicted
+++ resolved
@@ -263,21 +263,13 @@
 #[allow(clippy::type_complexity)] // return type is not pub
 fn parse_cfg(p: &Path) -> MResult<Cfg> {
     let mut s = ParsedState::default();
-<<<<<<< HEAD
-    let (cfg, src, layer_info, klayers, seqs, overrides) = parse_cfg_raw(p, &mut s)?;
-    let key_outputs = create_key_outputs(&klayers, &overrides);
-    let mut layout = create_layout(
+    let icfg = parse_cfg_raw(p, &mut s)?;
+    let key_outputs = create_layout(
         Box::new(s.defsrc_layer),
         klayers,
         !cfg.legacy_trans_action,
         s.a,
     );
-    layout.bm().quick_tap_hold_timeout = cfg.concurrent_tap_hold;
-    layout.bm().oneshot.on_press_release_delay = cfg.rapid_event_delay;
-    Ok((cfg, src, layer_info, key_outputs, layout, seqs, overrides))
-=======
-    let icfg = parse_cfg_raw(p, &mut s)?;
-    let key_outputs = create_key_outputs(&icfg.klayers, &icfg.overrides);
     let switch_max_key_timing = s.switch_max_key_timing.get();
     let mut layout = KanataLayout::new(Layout::new(icfg.klayers), s.a);
     layout.bm().quick_tap_hold_timeout = icfg.options.concurrent_tap_hold;
@@ -300,7 +292,6 @@
         fake_keys,
         switch_max_key_timing,
     })
->>>>>>> 9205c501
 }
 
 #[cfg(all(not(feature = "interception_driver"), target_os = "windows"))]
@@ -1034,13 +1025,8 @@
             aliases: Default::default(),
             layer_idxs: Default::default(),
             mapping_order: Default::default(),
-<<<<<<< HEAD
             defsrc_layer: [KanataAction::NoOp; KEYS_IN_ROW],
-            fake_keys: Default::default(),
-=======
-            defsrc_layer: [KanataAction::Trans; KEYS_IN_ROW],
             virtual_keys: Default::default(),
->>>>>>> 9205c501
             chord_groups: Default::default(),
             vars: Default::default(),
             is_cmd_enabled: default_cfg.enable_cmd,
@@ -2119,22 +2105,13 @@
     ))))
 }
 
-<<<<<<< HEAD
-fn parse_defsrc_layer(
-    defsrc: &[SExpr],
-    mapping_order: &[usize],
-    s: &ParsedState,
-) -> [KanataAction; KEYS_IN_ROW] {
+fn create_defsrc_layer() -> [KanataAction; KEYS_IN_ROW] {
     let mut layer = [KanataAction::NoOp; KEYS_IN_ROW];
-=======
-fn create_defsrc_layer() -> [KanataAction; KEYS_IN_ROW] {
-    let mut layer = [KanataAction::Trans; KEYS_IN_ROW];
->>>>>>> 9205c501
 
     for (i, ac) in layer.iter_mut().enumerate() {
         *ac = OsCode::from_u16(i as u16)
             .map(|osc| Action::KeyCode(osc.into()))
-            .unwrap_or(Action::Trans);
+            .unwrap_or(Action::NoOp);
     }
     layer
 }
@@ -2632,13 +2609,6 @@
     )))
 }
 
-<<<<<<< HEAD
-fn parse_layers(s: &ParsedState) -> Result<Box<KanataLayers>> {
-    // There are two copies/versions of each layer. One is used as the target of "layer-switch" and
-    // the other is the target of "layer-while-held".
-    let mut layers_cfg = new_layers();
-    let mut defsrc_layer = s.defsrc_layer;
-=======
 fn parse_live_reload_file(ac_params: &[SExpr], s: &ParsedState) -> Result<&'static KanataAction> {
     const ERR_MSG: &str = "expects 1 parameter: <config argument (exact path)>";
     if ac_params.len() != 1 {
@@ -2657,11 +2627,11 @@
     )))))
 }
 
-fn parse_layers(s: &mut ParsedState, mapped_keys: &mut MappedKeys) -> Result<IntermediateLayers> {
+fn parse_layers(s: &ParsedState, mapped_keys: &mut MappedKeys) -> Result<IntermediateLayers> {
     // There are two copies/versions of each layer. One is used as the target of "layer-switch" and
     // the other is the target of "layer-while-held".
     let mut layers_cfg = new_layers(s.layer_exprs.len());
->>>>>>> 9205c501
+    let mut defsrc_layer = s.defsrc_layer;
     for (layer_level, layer) in s.layer_exprs.iter().enumerate() {
         match layer {
             // The skip is done to skip the the `deflayer` and layer name tokens.
@@ -3274,7 +3244,6 @@
             outputs.push(ov_osc);
         }
     }
-<<<<<<< HEAD
 }
 
 /// Create a layout from `layers::LAYERS`.
@@ -3292,6 +3261,4 @@
         ),
         a,
     )
-=======
->>>>>>> 9205c501
 }